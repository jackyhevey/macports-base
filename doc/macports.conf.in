# MacPorts system wide configuration file
# $Id$

# Set the directory in which to install ports. Must match where MacPorts itself is installed.
prefix			@prefix_expanded@

# Set the user to run MacPorts compiles, etc as when privileges are dropped during an install
#macportsuser		@RUNUSR@

# Where to store MacPorts working data
portdbpath		@localstatedir_expanded@/macports

# PATH settings that are used for external tools (configure, make, etc.) while
# installing ports. The default paths are given in the example; it need not be
# uncommented.  Customizing binpath is unsupported and is intended for
# advanced users only.
#binpath		@prefix_expanded@/bin:@prefix_expanded@/sbin:/bin:/sbin:/usr/bin:/usr/sbin

# Directory containing Xcode Tools (default is to ask xcode-select)
#developer_dir		@DEVELOPER_DIR@

# Path to PackageMaker.app
# It may be necessary to set this with Xcode >= 4.3, as that version
# requires PackageMaker to be installed manually from the Auxiliary Tools for
# Xcode disk image. The default is /Applications/PackageMaker.app with Xcode
# 4.3 and ${developer_dir}/Applications/Utilities/PackageMaker.app with older
# versions.
#packagemaker_path /Applications/PackageMaker.app

# Directory containing Applications from ports.
applications_dir	@MPAPPLICATIONSDIR@

# Directory containing Frameworks from ports.
frameworks_dir		@MPFRAMEWORKSDIR@

# Where to find the sources list.
sources_conf		@MPCONFIGDIR_EXPANDED@/sources.conf

# Where to find global variants definition file (optional)
variants_conf		@MPCONFIGDIR_EXPANDED@/variants.conf

# When to build ports from source. Default is 'ifneeded', which downloads an
# archive if available or builds from source otherwise. 'always' has the same
# effect as -s on the command line, and 'never' is likewise the same as -b.
#buildfromsource	ifneeded

# Type of archives to use for port images
#
# Supported types: tgz, tar, tbz, tbz2 (default), tlz, txz, xar, zip, cpgz, cpio
#portarchivetype	tbz2

# CPU architecture to compile for. Defaults to i386 or ppc on Mac OS X 10.5
# and earlier, depending on the CPU type detected at runtime. On Mac OS X 10.6
# the default is x86_64 if the CPU supports it, i386 otherwise.
#build_arch		i386

# CPU architectures to use for Universal Binaries (+universal variant)
universal_archs		@UNIVERSAL_ARCHS@

# Use ccache (C/C++ compiler cache) - see http://ccache.samba.org/
#configureccache	no

# Location where ccache stores its files
#ccache_dir		@localstatedir_expanded@/macports/build/.ccache

# Maximum size ccache may use.
# Use 'G', 'M', or 'K' suffix for giga-, mega- or kilobytes.
#ccache_size		2G

# Use distcc (distributed compiler) - see http://distcc.samba.org/
#configuredistcc	no

# Use pipes rather than intermediate files when compiling C/C++/etc
#configurepipe		yes

# Lowered scheduling priority (0-20) to use for make when building ports
#buildnicevalue		0

# Number of simultaneous make jobs (commands) to use when building ports. This
# value may be set to 0 so the number of simultaneous make jobs will be set to
# the number of CPU cores that are automatically detected, or the number of GB
# of physical memory plus one, whichever is less.
#buildmakejobs		0

# umask value to use when a port installs its files
#destroot_umask		022

# Set whether to automatically execute "clean" after "install" of ports
#portautoclean		yes

# Set to yes if you don't want logs to be deleted after successful builds
#keeplogs		no

# Rsync server to fetch MacPorts sources from. Note that this is only used
# for selfupdate. The source(s) for the ports tree are set in sources.conf.
# Known mirrors at time of writing (see https://trac.macports.org/wiki/Mirrors
# for the current list):
#   rsync.macports.org        - California, USA (master)
#   trd.no.rsync.macports.org - Trondheim, Norway
#rsync_server		rsync.macports.org

# Rsync directory from which to pull the base/ component (infrastructure) of MacPorts
# If this points to a .tar file, a signed .rmd160 must exist next to it
# on the server and will be used to verify its integrity.
#rsync_dir		release/tarballs/base.tar

# Rsync options
#rsync_options		-rtzv --delete-after

# Options for generated startup items
# startupitem_type may be "default", "systemstarter", "launchd", or "none";
# if the option is empty or "default" then a startupitem type appropriate
# to the platform will be chosen. Mac OS X 10.4 Tiger and above will default to
# launchd, while older Mac OS X systems will default to systemstarter. If
# option "none" is chosen, port startupitems are ignored and no startupitems
# are installed.
#startupitem_type	default

# Option to install symlinks into /Library/LaunchAgents or /Library/LaunchDaemons
# startupitem_install may be empty, "yes" or "no";
# if the option is NOT "no" then a symlink for the startupitem will be created in
# the appropriate system directory.
#startupitem_install	yes

# Extra environment variables to keep. Any variables listed here are added
# to the list of variables that are not removed from the environment used
# while processing ports. As with binpath, setting extra_env is intended for
# advanced users and is unsupported.
# extra_env		KEEP_THIS THIS_TOO

# Proxy support
# Precedence is: env, macports.conf, System Preferences
# That is, if it's set in the environment, that will be used instead of
# anything here or in System Preferences.  Setting proxy_override_env to yes
# will cause any proxies set here (or in System Preferences if set there but
# not here) to override what's in the environment.
# Note that System Preferences doesn't have an rsync proxy definition.
# Also note, on 10.5, sudo will clear many environment variables including
# those for proxy support.
# Equivalent environment variables: http_proxy, HTTPS_PROXY, FTP_PROXY,
# RSYNC_PROXY, NO_PROXY
#
#proxy_override_env	yes
# HTTP proxy:
#proxy_http		hostname:12345
# HTTPS proxy:
#proxy_https		hostname:12345
# FTP proxy:
#proxy_ftp		hostname:12345
# rsync proxy:
#proxy_rsync		hostname:12345
# hosts not to go through the proxy (comma-separated, applies to HTTP, HTTPS,
# and FTP, but not rsync):
<<<<<<< HEAD
#proxy_skip            internal1, internal2, internal3

# Options for MacPorts usage statistics collection
# If you would like to participate change this value to yes
# The default is no
stats_participate	no

# Where to submit usage data
stats_url	localhost

# Unique identifier for usage statistics
stats_id	@STATS_UUID@
=======
#proxy_skip		internal1, internal2, internal3

# Options 'host_blacklist' and 'preferred_hosts', used for indicating
# space separated lists of download hosts that should not be used or
# should be used preferentially, respectively. These override the usual
# ping time check.
#host_blacklist     badhost1.org badhost2.org
#preferred_hosts    preferredhost1.org preferredhost2.org

# Set whether to automatically run rev-upgrade after upgrading ports
#revupgrade_autorun yes
# Option controlling action taken by rev-upgrade, which checks for broken
# linking and can rebuild affected ports. Possible values are
#'rebuild' (default) or 'report'.
#revupgrade_mode	rebuild
>>>>>>> 34caa134
<|MERGE_RESOLUTION|>--- conflicted
+++ resolved
@@ -151,7 +151,6 @@
 #proxy_rsync		hostname:12345
 # hosts not to go through the proxy (comma-separated, applies to HTTP, HTTPS,
 # and FTP, but not rsync):
-<<<<<<< HEAD
 #proxy_skip            internal1, internal2, internal3
 
 # Options for MacPorts usage statistics collection
@@ -164,8 +163,6 @@
 
 # Unique identifier for usage statistics
 stats_id	@STATS_UUID@
-=======
-#proxy_skip		internal1, internal2, internal3
 
 # Options 'host_blacklist' and 'preferred_hosts', used for indicating
 # space separated lists of download hosts that should not be used or
@@ -179,5 +176,4 @@
 # Option controlling action taken by rev-upgrade, which checks for broken
 # linking and can rebuild affected ports. Possible values are
 #'rebuild' (default) or 'report'.
-#revupgrade_mode	rebuild
->>>>>>> 34caa134
+#revupgrade_mode	rebuild