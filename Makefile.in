--- conflicted
+++ resolved
@@ -36,11 +36,7 @@
 
 include Mk/macports.subdir.mk
 
-<<<<<<< HEAD
 install::	
-=======
-install::
->>>>>>> 35cae14d
 	$(INSTALL) -o ${DSTUSR} -g ${DSTGRP} -m 444 setupenv.bash  ${datadir}/macports/
 	@echo ""; echo "Congratulations, you have successfully installed the MacPorts system. To get the Portfiles and update the system, run:"; echo ""
 	@echo "sudo port -v selfupdate"; echo ""
