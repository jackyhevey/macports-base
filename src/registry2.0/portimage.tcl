# -*- coding: utf-8; mode: tcl; tab-width: 4; indent-tabs-mode: nil; c-basic-offset: 4 -*- vim:fenc=utf-8:ft=tcl:et:sw=4:ts=4:sts=4
# portimage.tcl
# $Id$
#
# Copyright (c) 2004-2005, 2007-2011 The MacPorts Project
# Copyright (c) 2004 Will Barton <wbb4@opendarwin.org>
# Copyright (c) 2002 Apple Inc.
# All rights reserved.
#
# Redistribution and use in source and binary forms, with or without
# modification, are permitted provided that the following conditions
# are met:
# 1. Redistributions of source code must retain the above copyright
#    notice, this list of conditions and the following disclaimer.
# 2. Redistributions in binary form must reproduce the above copyright
#    notice, this list of conditions and the following disclaimer in the
#    documentation and/or other materials provided with the distribution.
# 3. Neither the name of Apple Inc. nor the names of its contributors
#    may be used to endorse or promote products derived from this software
#    without specific prior written permission.
# 
# THIS SOFTWARE IS PROVIDED BY THE COPYRIGHT HOLDERS AND CONTRIBUTORS "AS IS"
# AND ANY EXPRESS OR IMPLIED WARRANTIES, INCLUDING, BUT NOT LIMITED TO, THE
# IMPLIED WARRANTIES OF MERCHANTABILITY AND FITNESS FOR A PARTICULAR PURPOSE
# ARE DISCLAIMED. IN NO EVENT SHALL THE COPYRIGHT OWNER OR CONTRIBUTORS BE
# LIABLE FOR ANY DIRECT, INDIRECT, INCIDENTAL, SPECIAL, EXEMPLARY, OR
# CONSEQUENTIAL DAMAGES (INCLUDING, BUT NOT LIMITED TO, PROCUREMENT OF
# SUBSTITUTE GOODS OR SERVICES; LOSS OF USE, DATA, OR PROFITS; OR BUSINESS
# INTERRUPTION) HOWEVER CAUSED AND ON ANY THEORY OF LIABILITY, WHETHER IN
# CONTRACT, STRICT LIABILITY, OR TORT (INCLUDING NEGLIGENCE OR OTHERWISE)
# ARISING IN ANY WAY OUT OF THE USE OF THIS SOFTWARE, EVEN IF ADVISED OF THE
# POSSIBILITY OF SUCH DAMAGE.
#

package provide portimage 2.0

package require registry 1.0
package require registry2 2.0
package require registry_util 2.0
package require macports 1.0
package require Pextlib 1.0

set UI_PREFIX "--> "

# Port Images are installations of the destroot of a port into a compressed
# tarball in ${macports::registry.path}/software/${name}.
# They allow the user to install multiple versions of the same port, treating
# each revision and each different combination of variants as a "version".
#
# From there, the user can "activate" a port image.  This extracts the port's
# files from the image into the ${prefix}.  Directories are created.
# Activation checks the registry's file_map for any files which conflict with
# other "active" ports, and will not overwrite the links to the those files.
# The conflicting port must be deactivated first.
#
# The user can also "deactivate" an active port.  This will remove all the
# port's files from ${prefix}, and if any directories are empty, remove them
# as well. It will also remove all of the references of the files from the 
# registry's file_map.


namespace eval portimage {

variable force 0
variable noexec 0

# takes a composite version spec rather than separate version,revision,variants
proc activate_composite {name {v ""} {optionslist ""}} {
    if {$v == ""} {
        return [activate $name "" "" 0 $optionslist]
    } elseif {[registry::decode_spec $v version revision variants]} {
        return [activate $name $version $revision $variants $optionslist]
    }
    throw registry::invalid "Registry error: Invalid version '$v' specified for ${name}. Please specify a version as recorded in the port registry."
}

# Activate a "Port Image"
proc activate {name {version ""} {revision ""} {variants 0} {optionslist ""}} {
    global macports::prefix macports::registry.path registry_open UI_PREFIX
    array set options $optionslist
    variable force
    variable noexec

    if {[info exists options(ports_force)] && [string is true -strict $options(ports_force)] } {
        set force 1
    }
    if {[info exists options(ports_activate_no-exec)]} {
        set noexec $options(ports_activate_no-exec)
    }
    if {![info exists registry_open]} {
        registry::open [::file join ${macports::registry.path} registry registry.db]
        set registry_open yes
    }
    set todeactivate [list]

    registry::read {

        set requested [_check_registry $name $version $revision $variants]
        # set name again since the one we were passed may not have had the correct case
        set name [$requested name]
        set version [$requested version]
        set revision [$requested revision]
        set variants [$requested variants]
        set specifier "${version}_${revision}${variants}"
        set location [$requested location]

        # if another version of this port is active, deactivate it first
        set current [registry::entry installed $name]
        foreach i $current {
            if { ![string equal $specifier "[$i version]_[$i revision][$i variants]"] } {
                lappend todeactivate $i
            }
        }

        # this shouldn't be possible
        if { ![string equal [$requested installtype] "image"] } {
            return -code error "Image error: ${name} @${specifier} not installed as an image."
        }
        if {![::file isfile $location]} {
            return -code error "Image error: Can't find image file $location"
        }
        if { [string equal [$requested state] "installed"] } {
            return -code error "Image error: ${name} @${specifier} is already active."
        }
    }
    foreach a $todeactivate {
        if {$noexec || ![registry::run_target $a deactivate [list ports_nodepcheck 1]]} {
            deactivate $name [$a version] [$a revision] [$a variants] [list ports_nodepcheck 1]
        }
    }

    ui_msg "$UI_PREFIX [format [msgcat::mc "Activating %s @%s"] $name $specifier]"

    _activate_contents $requested
    $requested state installed
}

# takes a composite version spec rather than separate version,revision,variants
proc deactivate_composite {name {v ""} {optionslist ""}} {
    if {$v == ""} {
        return [deactivate $name "" "" 0 $optionslist]
    } elseif {[registry::decode_spec $v version revision variants]} {
        return [deactivate $name $version $revision $variants $optionslist]
    }
    throw registry::invalid "Registry error: Invalid version '$v' specified for ${name}. Please specify a version as recorded in the port registry."
}

proc deactivate {name {version ""} {revision ""} {variants 0} {optionslist ""}} {
    global UI_PREFIX macports::registry.path registry_open
    array set options $optionslist

    if {[info exists options(ports_force)] && [string is true -strict $options(ports_force)] } {
        # this not using the namespace variable is correct, since activate
        # needs to be able to force deactivate independently of whether
        # the activation is being forced
        set force 1
    } else {
        set force 0
    }
    if {![info exists registry_open]} {
        registry::open [::file join ${macports::registry.path} registry registry.db]
        set registry_open yes
    }

    if { [string equal $name ""] } {
        throw registry::image-error "Registry error: Please specify the name of the port."
    }
    set ilist [registry::entry installed $name]
    if { [llength $ilist] == 1 } {
        set requested [lindex $ilist 0]
    } else {
        throw registry::image-error "Image error: port ${name} is not active."
    }
    # set name again since the one we were passed may not have had the correct case
    set name [$requested name]
    set specifier "[$requested version]_[$requested revision][$requested variants]"

    if {$version != "" && ($version != [$requested version] ||
        ($revision != "" && ($revision != [$requested revision] || $variants != [$requested variants])))} {
        set v $version
        if {$revision != ""} {
            append v _${revision}${variants}
        }
        return -code error "Active version of $name is not $v but ${specifier}."
    }

    ui_msg "$UI_PREFIX [format [msgcat::mc "Deactivating %s @%s"] $name $specifier]"

    if { ![string equal [$requested installtype] "image"] } {
        return -code error "Image error: ${name} @${specifier} not installed as an image."
    }
    # this shouldn't be possible
    if { [$requested state] != "installed" } {
        return -code error "Image error: ${name} @${specifier} is not active."
    }

    if {![info exists options(ports_nodepcheck)] || ![string is true -strict $options(ports_nodepcheck)]} {
        registry::check_dependents $requested $force "deactivate"
    }

    _deactivate_contents $requested [$requested files] $force
    $requested state imaged
}

proc _check_registry {name version revision variants} {
    global UI_PREFIX

    set searchkeys $name
    set composite_spec ""
    if {$version != ""} {
        lappend searchkeys $version
        set composite_spec $version
        # restriction imposed by underlying registry API (see entry.c):
        # if a revision is specified, so must variants be
        if {$revision != ""} {
            lappend searchkeys $revision $variants
            append composite_spec _${revision}${variants}
        }
    }
    set ilist [eval registry::entry imaged $searchkeys]

    if { [llength $ilist] > 1 } {
        ui_msg "$UI_PREFIX [msgcat::mc "The following versions of $name are currently installed:"]"
        foreach i $ilist {
            set iname [$i name]
            set iversion [$i version]
            set irevision [$i revision]
            set ivariants [$i variants]
            if { [$i state] == "installed" } {
                ui_msg "$UI_PREFIX [format [msgcat::mc "    %s @%s_%s%s (active)"] $iname $iversion $irevision $ivariants]"
            } else {
                ui_msg "$UI_PREFIX [format [msgcat::mc "    %s @%s_%s%s"] $iname $iversion $irevision $ivariants]"
            }
        }
        throw registry::invalid "Registry error: Please specify the full version as recorded in the port registry."
    } elseif { [llength $ilist] == 1 } {
        return [lindex $ilist 0]
    }
    if {$composite_spec != ""} {
        set composite_spec " @${composite_spec}"
    }
    throw registry::invalid "Registry error: ${name}${composite_spec} is not installed."
}

## Activates a file from an image into the filesystem. Deals with symlinks,
## directories and files.
##
## @param [in] srcfile path to file in image
## @param [in] dstfile path to activate file to
## @return 1 if file needs to be explicitly deleted if we have to roll back, 0 otherwise
proc _activate_file {srcfile dstfile} {
    if {[catch {set filetype [::file type $srcfile]} result]} {
        # this can happen if the archive was built on case-sensitive and we're case-insensitive
        # we know any existing dstfile is ours because we checked for conflicts earlier
        if {![catch {file type $dstfile}]} {
            ui_debug "skipping case-conflicting file: $srcfile"
            return 0
        } else {
            error $result
        }
    }
    switch $filetype {
        directory {
            # Don't recursively copy directories
            ui_debug "activating directory: $dstfile"
            # Don't do anything if the directory already exists.
            if { ![::file isdirectory $dstfile] } {
                ::file mkdir $dstfile
                # fix attributes on the directory.
                if {[getuid] == 0} {
                    eval ::file attributes {$dstfile} [::file attributes $srcfile]
                } else {
                    # not root, so can't set owner/group
<<<<<<< HEAD
                    eval file attributes {$dstfile} -permissions [file attributes $srcfile -permissions ]
=======
                    eval ::file attributes {$dstfile} -permissions [::file attributes $srcfile -permissions]
>>>>>>> 94290d92
                }
                # set mtime on installed element
                ::file mtime $dstfile [::file mtime $srcfile]
            }
            return 0
        }
        default {
            ui_debug "activating file: $dstfile"
            ::file rename $srcfile $dstfile
            return 1
        }
    }
}

# extract an archive to a temporary location
# returns: path to the extracted directory
proc extract_archive_to_tmpdir {location} {
    global macports::registry.path
    set extractdir [mkdtemp [::file dirname $location]/mpextractXXXXXXXX]
    set startpwd [pwd]

    try {
        if {[catch {cd $extractdir} err]} {
            throw MACPORTS $err
        }
    
        # clagged straight from unarchive... this really needs to be factored
        # out, but it's a little tricky as the places where it's used run in
        # different interpreter contexts with access to different packages.
        set unarchive.cmd {}
        set unarchive.pre_args {}
        set unarchive.args {}
        set unarchive.pipe_cmd ""
        set unarchive.type [::file extension $location]
        switch -regex ${unarchive.type} {
            cp(io|gz) {
                set pax "pax"
                if {[catch {set pax [macports::findBinary $pax ${macports::autoconf::pax_path}]} errmsg] == 0} {
                    ui_debug "Using $pax"
                    set unarchive.cmd "$pax"
                    if {[geteuid] == 0} {
                        set unarchive.pre_args {-r -v -p e}
                    } else {
                        set unarchive.pre_args {-r -v -p p}
                    }
                    if {[regexp {z$} ${unarchive.type}]} {
                        set unarchive.args {.}
                        set gzip "gzip"
                        if {[catch {set gzip [macports::findBinary $gzip ${macports::autoconf::gzip_path}]} errmsg] == 0} {
                            ui_debug "Using $gzip"
                            set unarchive.pipe_cmd "$gzip -d -c ${location} |"
                        } else {
                            ui_debug $errmsg
                            throw MACPORTS "No '$gzip' was found on this system!"
                        }
                    } else {
                        set unarchive.args "-f ${location} ."
                    }
                } else {
                    ui_debug $errmsg
                    throw MACPORTS "No '$pax' was found on this system!"
                }
            }
            t(ar|bz|lz|xz|gz) {
                set tar "tar"
                if {[catch {set tar [macports::findBinary $tar ${macports::autoconf::tar_path}]} errmsg] == 0} {
                    ui_debug "Using $tar"
                    set unarchive.cmd "$tar"
                    set unarchive.pre_args {-xvpf}
                    if {[regexp {z2?$} ${unarchive.type}]} {
                        set unarchive.args {-}
                        if {[regexp {bz2?$} ${unarchive.type}]} {
                            set gzip "bzip2"
                        } elseif {[regexp {lz$} ${unarchive.type}]} {
                            set gzip "lzma"
                        } elseif {[regexp {xz$} ${unarchive.type}]} {
                            set gzip "xz"
                        } else {
                            set gzip "gzip"
                        }
                        if {[info exists macports::autoconf::${gzip}_path]} {
                            set hint [set macports::autoconf::${gzip}_path]
                        } else {
                            set hint ""
                        }
                        if {[catch {set gzip [macports::findBinary $gzip $hint]} errmsg] == 0} {
                            ui_debug "Using $gzip"
                            set unarchive.pipe_cmd "$gzip -d -c ${location} |"
                        } else {
                            ui_debug $errmsg
                            throw MACPORTS "No '$gzip' was found on this system!"
                        }
                    } else {
                        set unarchive.args "${location}"
                    }
                } else {
                    ui_debug $errmsg
                    throw MACPORTS "No '$tar' was found on this system!"
                }
            }
            xar|xpkg {
                set xar "xar"
                if {[catch {set xar [macports::findBinary $xar ${macports::autoconf::xar_path}]} errmsg] == 0} {
                    ui_debug "Using $xar"
                    set unarchive.cmd "$xar"
                    set unarchive.pre_args {-xvpf}
                    set unarchive.args "${location}"
                } else {
                    ui_debug $errmsg
                    throw MACPORTS "No '$xar' was found on this system!"
                }
            }
            zip {
                set unzip "unzip"
                if {[catch {set unzip [macports::findBinary $unzip ${macports::autoconf::unzip_path}]} errmsg] == 0} {
                    ui_debug "Using $unzip"
                    set unarchive.cmd "$unzip"
                    if {[geteuid] == 0} {
                        set unarchive.pre_args {-oX}
                    } else {
                        set unarchive.pre_args {-o}
                    }
                    set unarchive.args "${location} -d ."
                } else {
                    ui_debug $errmsg
                    throw MACPORTS "No '$unzip' was found on this system!"
                }
            }
            default {
                throw MACPORTS "Unsupported port archive type '${unarchive.type}'!"
            }
        }
        
        # and finally, reinvent command_exec
        if {${unarchive.pipe_cmd} == ""} {
            set cmdstring "${unarchive.cmd} ${unarchive.pre_args} ${unarchive.args}"
        } else {
            set cmdstring "${unarchive.pipe_cmd} ( ${unarchive.cmd} ${unarchive.pre_args} ${unarchive.args} )"
        }
        system $cmdstring
    } catch {*} {
        ::file delete -force $extractdir
        throw
    } finally {
        cd $startpwd
    }

    return $extractdir
}

## Activates the contents of a port
proc _activate_contents {port {imagefiles {}} {location {}}} {
    variable force
    variable noexec
    global macports::prefix

    set files [list]
    set baksuffix .mp_[clock seconds]
    set location [$port location]
    set imagefiles [$port imagefiles]
    set extracted_dir [extract_archive_to_tmpdir $location]

    set backups [list]
    # This is big and hairy and probably could be done better.
    # First, we need to check the source file, make sure it exists
    # Then we remove the $location from the path of the file in the contents
    #  list  and check to see if that file exists
    # Last, if the file exists, and belongs to another port, and force is set
    #  we remove the file from the file_map, take ownership of it, and
    #  clobber it
    array set todeactivate {}
    try {
        registry::write {
            foreach file $imagefiles {
                set srcfile "${extracted_dir}${file}"

                # To be able to install links, we test if we can lstat the file to
                # figure out if the source file exists (file exists will return
                # false for symlinks on files that do not exist)
                if { [catch {::file lstat $srcfile dummystatvar}] } {
                    throw registry::image-error "Image error: Source file $srcfile does not appear to exist (cannot lstat it).  Unable to activate port [$port name]."
                }

                set owner [registry::entry owner $file]

                if {$owner != {} && $owner != $port} {
                    # deactivate conflicting port if it is replaced_by this one
                    set result [mportlookup [$owner name]]
                    array unset portinfo
                    array set portinfo [lindex $result 1]
                    if {[info exists portinfo(replaced_by)] && [lsearch -regexp $portinfo(replaced_by) "(?i)^[$port name]\$"] != -1} {
                        # we'll deactivate the owner later, but before activating our files
                        set todeactivate($owner) yes
                        set owner "replaced"
                    }
                }

                if {$owner != "replaced"} {
                    if { [string is true -strict $force] } {
                        # if we're forcing the activation, then we move any existing
                        # files to a backup file, both in the filesystem and in the
                        # registry
                        if { ![catch {::file type $file}] } {
                            set bakfile "${file}${baksuffix}"
                            ui_warn "File $file already exists.  Moving to: $bakfile."
                            ::file rename -force -- $file $bakfile
                            lappend backups $file
                        }
                        if { $owner != {} } {
                            $owner deactivate [list $file]
                            $owner activate [list $file] [list "${file}${baksuffix}"]
                        }
                    } else {
                        # if we're not forcing the activation, then we bail out if
                        # we find any files that already exist, or have entries in
                        # the registry
                        if { $owner != {} && $owner != $port } {
                            throw registry::image-error "Image error: $file is being used by the active [$owner name] port.  Please deactivate this port first, or use 'port -f activate [$port name]' to force the activation."
                        } elseif { $owner == {} && ![catch {::file type $file}] } {
                            throw registry::image-error "Image error: $file already exists and does not belong to a registered port.  Unable to activate port [$port name]. Use 'port -f activate [$port name]' to force the activation."
                        }
                    }
                }

                # Split out the filename's subpaths and add them to the
                # imagefile list.
                # We need directories first to make sure they will be there
                # before links. However, because file mkdir creates all parent
                # directories, we don't need to have them sorted from root to
                # subpaths. We do need, nevertheless, all sub paths to make sure
                # we'll set the directory attributes properly for all
                # directories.
                set directory [::file dirname $file]
                while { [lsearch -exact $files $directory] == -1 } {
                    lappend files $directory
                    set directory [::file dirname $directory]
                }

                # Also add the filename to the imagefile list.
                lappend files $file
            }
        }

        # deactivate ports replaced_by this one
        foreach owner [array names todeactivate] {
            if {$noexec || ![registry::run_target $owner deactivate [list ports_nodepcheck 1]]} {
                deactivate [$owner name] "" "" 0 [list ports_nodepcheck 1]
            }
        }

        # Sort the list in forward order, removing duplicates.
        # Since the list is sorted in forward order, we're sure that
        # directories are before their elements.
        # We don't have to do this as mentioned above, but it makes the
        # debug output of activate make more sense.
        set files [lsort -increasing -unique $files]
        set rollback_filelist {}

        registry::write {
            # Activate it, and catch errors so we can roll-back
            try {
                $port activate $imagefiles
                foreach file $files {
                    if {[_activate_file "${extracted_dir}${file}" $file] == 1} {
                        lappend rollback_filelist $file
                    }
                }
            } catch {*} {
                ui_debug "Activation failed, rolling back."
                # can't do it here since we're already inside a transaction
                set deactivate_this yes
                throw
            }
        }
    } catch {*} {
        # roll back activation of this port
        if {[info exists deactivate_this]} {
            _deactivate_contents $port $rollback_filelist yes yes
        }
        # if any errors occurred, move backed-up files back to their original
        # locations, then rethrow the error. Transaction rollback will take care
        # of this in the registry.
        foreach file $backups {
            ::file rename -force -- "${file}${baksuffix}" $file
        }
        # reactivate deactivated ports
        foreach entry [array names todeactivate] {
            if {[$entry state] == "imaged" && ($noexec || ![registry::run_target $entry activate ""])} {
                activate [$entry name] [$entry version] [$entry revision] [$entry variants] [list ports_activate_no-exec $noexec]
            }
        }
        # remove temp image dir
        ::file delete -force $extracted_dir
        throw
    }
    ::file delete -force $extracted_dir
}

# These directories should not be removed during deactivation even if they are empty.
# TODO: look into what other dirs should go here
variable precious_dirs
array set precious_dirs { /Library/LaunchDaemons 1 /Library/LaunchAgents 1 }

proc _deactivate_file {dstfile} {
    if {[catch {::file type $dstfile} filetype]} {
        ui_debug "$dstfile does not exist"
        return
    }
    if { $filetype == "link" } {
        ui_debug "deactivating link: $dstfile"
        file delete -- $dstfile
    } elseif { $filetype == "directory" } {
        # 0 item means empty.
        if { [llength [readdir $dstfile]] == 0 } {
            variable precious_dirs
            if {![info exists precious_dirs($dstfile)]} {
                ui_debug "deactivating directory: $dstfile"
                ::file delete -- $dstfile
            } else {
                ui_debug "directory $dstfile does not belong to us"
            }
        } else {
            ui_debug "$dstfile is not empty"
        }
    } else {
        ui_debug "deactivating file: $dstfile"
        ::file delete -- $dstfile
    }
}

proc _deactivate_contents {port imagefiles {force 0} {rollback 0}} {
    set files [list]

    foreach file $imagefiles {
        if { [::file exists $file] || (![catch {::file type $file}] && [::file type $file] == "link") } {
            # Normalize the file path to avoid removing the intermediate
            # symlinks (remove the empty directories instead)
            # Remark: paths in the registry may be not normalized.
            # This is not really a problem and it is in fact preferable.
            # Indeed, if I change the activate code to include normalized paths
            # instead of the paths we currently have, users' registry won't
            # match and activate will say that some file exists but doesn't
            # belong to any port.
            # The custom realpath proc is necessary because file normalize
            # does not resolve symlinks on OS X < 10.6
            set directory [realpath [::file dirname $file]]
            lappend files [::file join $directory [::file tail $file]]

            # Split out the filename's subpaths and add them to the image list
            # as well.
            while { [lsearch -exact $files $directory] == -1 } {
                lappend files $directory
                set directory [::file dirname $directory]
            }
        } else {
            ui_debug "$file does not exist."
        }
    }

    # Sort the list in reverse order, removing duplicates.
    # Since the list is sorted in reverse order, we're sure that directories
    # are after their elements.
    set files [lsort -decreasing -unique $files]

    # Remove all elements.
    if {!$rollback} {
        registry::write {
            $port deactivate $imagefiles
            foreach file $files {
                _deactivate_file $file
            }
        }
    } else {
        foreach file $files {
            _deactivate_file $file
        }
    }
}

# End of portimage namespace
}<|MERGE_RESOLUTION|>--- conflicted
+++ resolved
@@ -271,11 +271,7 @@
                     eval ::file attributes {$dstfile} [::file attributes $srcfile]
                 } else {
                     # not root, so can't set owner/group
-<<<<<<< HEAD
-                    eval file attributes {$dstfile} -permissions [file attributes $srcfile -permissions ]
-=======
                     eval ::file attributes {$dstfile} -permissions [::file attributes $srcfile -permissions]
->>>>>>> 94290d92
                 }
                 # set mtime on installed element
                 ::file mtime $dstfile [::file mtime $srcfile]
