--- conflicted
+++ resolved
@@ -160,7 +160,6 @@
 		registry::unregister_dependencies $portname
 	}
 
-<<<<<<< HEAD
 	set macport_filename [macports::getportimagename_from_port_info $portname $epoch $version $revision $variants]
 	set portimagedir [file join ${macports::portimagefilepath} $portname]
 	set macport_file [file join $portimagedir $macport_filename]
@@ -170,103 +169,6 @@
 	catch {file delete $portimagedir} ignorederr
 	ui_info "$UI_PREFIX [format [msgcat::mc "Uninstall is removing %s from the port registry."] $portname]"
 	registry::delete_entry $ref
-=======
-	# Now look for a contents list
-	set contents [registry::property_retrieve $ref contents]
-	if { $contents != "" } {
-		set uninst_err 0
-		set files [list]
-		foreach f $contents {
-			set fname [lindex $f 0]
-			set md5index [lsearch -regex [lrange $f 1 end] MD5]
-			if {$md5index != -1} {
-				set sumx [lindex $f [expr $md5index + 1]]
-			} else {
-				# XXX There is no MD5 listed, set sumx to an 
-				# empty list, causing the next conditional to 
-				# return a checksum error
-				set sumx {}
-			}
-			set sum1 [lindex $sumx [expr [llength $sumx] - 1]]
-			if {![string match $sum1 NONE] && ![info exists uninstall.nochecksum] && ![string equal -nocase $uninstall.nochecksum "yes"] } {
-				if {![catch {set sum2 [md5 $fname]}]} {
-					if {![string match $sum1 $sum2]} {
-						if {![info exists uninstall.force] && ![string equal -nocase $uninstall.force "yes"] } {
-							ui_info "$UI_PREFIX  [format [msgcat::mc "Original checksum does not match for %s, not removing"] $fname]"
-							set uninst_err 1
-							continue
-						} else {
-							ui_info "$UI_PREFIX  [format [msgcat::mc "Original checksum does not match for %s, removing anyway [force in effect]"] $fname]"
-						}
-					}
-				}
-			}
-			
-			set theFile [file normalize $fname]
-			if { [file exists $theFile] || (![catch {file type $theFile}] && [file type $theFile] == "link") } {
-			    # Normalize the file path to avoid removing the intermediate
-			    # symlinks (remove the empty directories instead)
-			    lappend files $theFile
-
-			    # Split out the filename's subpaths and add them to the
-			    # list as well. The realpath call is necessary because file normalize
-			    # does not resolve symlinks on OS X < 10.6
-			    set directory [realpath [file dirname $theFile]]
-			    while { [lsearch -exact $files $directory] == -1 } { 
-				    lappend files $directory
-				    set directory [file dirname $directory]
-			    }
-			}
-		}
-
-		# Sort the list in reverse order, removing duplicates.
-		# Since the list is sorted in reverse order, we're sure that directories
-		# are after their elements.
-		set theList [lsort -decreasing -unique $files]
-
-		# Remove all elements.
-		if { [catch {_uninstall_list $theList} result] } {
-			return -code error $result
-		}
-
-		if {!$uninst_err || [info exists uninstall.force] && [string equal -nocase $uninstall.force "yes"] } {
-			ui_info "$UI_PREFIX [format [msgcat::mc "Uninstall is removing %s from the port registry."] $portname]"
-			registry::delete_entry $ref
-			return 0
-		}
-	
-	} else {
-		return -code error [msgcat::mc "Uninstall failed: Port has no contents entry"]
-	}
-}
-
-proc _uninstall_file {dstfile} {
-	if { ![catch {set type [file type $dstfile]}] } {
-		if { $type == "link" } {
-			ui_debug "uninstalling link: $dstfile"
-			file delete -- $dstfile
-		} elseif { [file isdirectory $dstfile] } {
-			# 0 item means empty.
-			if { [llength [readdir $dstfile]] == 0 } {
-				ui_debug "uninstalling directory: $dstfile"
-				file delete -- $dstfile
-			} else {
-				ui_debug "$dstfile is not empty"
-			}
-		} else {
-			ui_debug "uninstalling file: $dstfile"
-			file delete -- $dstfile
-		}
-	} else {
-		ui_debug "skip missing file: $dstfile"
-	}
-}
-
-proc _uninstall_list {filelist} {
-	foreach file $filelist {
-		_uninstall_file $file
-	}
->>>>>>> 6eb7b8fc
 }
 
 # End of portuninstall namespace
