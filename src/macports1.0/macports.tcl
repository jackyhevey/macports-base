--- conflicted
+++ resolved
@@ -48,11 +48,7 @@
         mp_remote_url mp_remote_submit_url configureccache ccache_dir ccache_size configuredistcc configurepipe buildnicevalue buildmakejobs \
         applications_dir frameworks_dir developer_dir universal_archs build_arch macosx_deployment_target \
         macportsuser proxy_override_env proxy_http proxy_https proxy_ftp proxy_rsync proxy_skip \
-<<<<<<< HEAD
-        master_site_local patch_site_local archive_site_local stats_participate stats_url stats_id"
-=======
-        master_site_local patch_site_local archive_site_local buildfromsource"
->>>>>>> 530ce4f0
+        master_site_local patch_site_local archive_site_local buildfromsource stats_participate stats_url stats_id"
     variable user_options "submitter_name submitter_email submitter_key"
     variable portinterp_options "\
         portdbpath porturl portpath portbuildpath auto_path prefix prefix_frozen portsharepath \
