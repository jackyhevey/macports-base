# -*- coding: utf-8; mode: tcl; tab-width: 4; indent-tabs-mode: nil; c-basic-offset: 4 -*- vim:fenc=utf-8:filetype=tcl:et:sw=4:ts=4:sts=4
# portconfigure.tcl
# $Id$
#
# Copyright (c) 2002 - 2003 Apple Computer, Inc.
# Copyright (c) 2007 Markus W. Weissmann <mww@macports.org>
# All rights reserved.
#
# Redistribution and use in source and binary forms, with or without
# modification, are permitted provided that the following conditions
# are met:
# 1. Redistributions of source code must retain the above copyright
#    notice, this list of conditions and the following disclaimer.
# 2. Redistributions in binary form must reproduce the above copyright
#    notice, this list of conditions and the following disclaimer in the
#    documentation and/or other materials provided with the distribution.
# 3. Neither the name of Apple Computer, Inc. nor the names of its contributors
#    may be used to endorse or promote products derived from this software
#    without specific prior written permission.
# 
# THIS SOFTWARE IS PROVIDED BY THE COPYRIGHT HOLDERS AND CONTRIBUTORS "AS IS"
# AND ANY EXPRESS OR IMPLIED WARRANTIES, INCLUDING, BUT NOT LIMITED TO, THE
# IMPLIED WARRANTIES OF MERCHANTABILITY AND FITNESS FOR A PARTICULAR PURPOSE
# ARE DISCLAIMED. IN NO EVENT SHALL THE COPYRIGHT OWNER OR CONTRIBUTORS BE
# LIABLE FOR ANY DIRECT, INDIRECT, INCIDENTAL, SPECIAL, EXEMPLARY, OR
# CONSEQUENTIAL DAMAGES (INCLUDING, BUT NOT LIMITED TO, PROCUREMENT OF
# SUBSTITUTE GOODS OR SERVICES; LOSS OF USE, DATA, OR PROFITS; OR BUSINESS
# INTERRUPTION) HOWEVER CAUSED AND ON ANY THEORY OF LIABILITY, WHETHER IN
# CONTRACT, STRICT LIABILITY, OR TORT (INCLUDING NEGLIGENCE OR OTHERWISE)
# ARISING IN ANY WAY OUT OF THE USE OF THIS SOFTWARE, EVEN IF ADVISED OF THE
# POSSIBILITY OF SUCH DAMAGE.
#

package provide portconfigure 1.0
package require portutil 1.0

set org.macports.configure [target_new org.macports.configure portconfigure::configure_main]
target_provides ${org.macports.configure} configure
target_requires ${org.macports.configure} main fetch extract checksum patch
target_prerun ${org.macports.configure} portconfigure::configure_start

namespace eval portconfigure {
}

# define options
commands configure autoreconf automake autoconf xmkmf
# defaults
default configure.env       ""
default configure.pre_args  {[portconfigure::configure_get_pre_args]}
default configure.cmd       ./configure
default configure.dir       {${worksrcpath}}
default autoreconf.dir      {${worksrcpath}}
default autoreconf.pre_args {--install}
default autoconf.dir        {${worksrcpath}}
default automake.dir        {${worksrcpath}}
default xmkmf.cmd           xmkmf
default xmkmf.dir           {${worksrcpath}}
default use_configure       yes

option_proc use_autoreconf  portconfigure::set_configure_type
option_proc use_automake    portconfigure::set_configure_type
option_proc use_autoconf    portconfigure::set_configure_type
option_proc use_xmkmf       portconfigure::set_configure_type

proc portconfigure::set_configure_type {option action args} {
    if {[string equal ${action} "set"] && [tbool args]} {
        switch $option {
            use_xmkmf {
                depends_build-append port:imake
            }
            default {
                depends_build-append port:autoconf port:automake port:libtool
            }
        }
    }
}

options configure.asroot
default configure.asroot no

# Configure special environment variables.
# We could have m32/m64/march/mtune be global configurable at some point.
options configure.m32 configure.m64 configure.march configure.mtune
default configure.march     {}
default configure.mtune     {}
# We could have debug/optimizations be global configurable at some point.
options configure.optflags configure.cflags configure.cppflags configure.cxxflags configure.objcflags configure.ldflags configure.libs configure.fflags configure.f90flags configure.fcflags configure.classpath
default configure.optflags  {-O2}
# compiler flags section
<<<<<<< HEAD
default configure.cflags    {[portconfigure::configure_get_cflags]}
default configure.cppflags  {[portconfigure::configure_get_cppflags]}
default configure.cxxflags  {[portconfigure::configure_get_cflags]}
default configure.objcflags {[portconfigure::configure_get_cflags]}
default configure.ldflags   {[portconfigure::configure_get_ldflags]}
=======
default configure.cflags    {${configure.optflags}}
default configure.cppflags  {-I${prefix}/include}
default configure.cxxflags  {${configure.optflags}}
default configure.objcflags {${configure.optflags}}
default configure.ldflags   {-L${prefix}/lib}
>>>>>>> 4176296a
default configure.libs      {}
default configure.fflags    {${configure.optflags}}
default configure.f90flags  {${configure.optflags}}
default configure.fcflags   {${configure.optflags}}
default configure.classpath {}

<<<<<<< HEAD
# internal function to return the system value for CFLAGS/CXXFLAGS/etc
proc portconfigure::configure_get_cflags {args} {
    global configure.optflags
    global configure.m32 configure.m64 configure.march configure.mtune
    global configure.universal_cflags
    set flags "${configure.optflags}"
    if {[tbool configure.m64]} {
        set flags "-m64 ${flags}"
    } elseif {[tbool configure.m32]} {
        set flags "-m32 ${flags}"
    }
    if {[info exists configure.march] && ${configure.march} != {}} {
        set flags "${flags} -march=${configure.march}"
    }
    if {[info exists configure.mtune] && ${configure.mtune} != {}} {
        set flags "${flags} -mtune=${configure.mtune}"
    }
    if {[variant_isset universal] && ${configure.universal_cflags} != ""} {
        set flags "${flags} ${configure.universal_cflags}"
    }
    return $flags
}

proc portconfigure::configure_get_cppflags {args} {
    global prefix configure.universal_cppflags
    set flags "-I${prefix}/include"
    if {[variant_isset universal] && ${configure.universal_cppflags} != ""} {
        set flags "${flags} ${configure.universal_cppflags}"
    }
    return $flags
}

proc portconfigure::configure_get_ldflags {args} {
    global prefix configure.universal_ldflags
    set flags "-L${prefix}/lib"
    if {[variant_isset universal] && ${configure.universal_ldflags} != ""} {
        set flags "${flags} ${configure.universal_ldflags}"
    }
    return $flags
}

=======
>>>>>>> 4176296a
# tools section
options configure.perl configure.python configure.ruby configure.install configure.awk configure.bison configure.pkg_config configure.pkg_config_path
default configure.perl              {}
default configure.python            {}
default configure.ruby              {}
default configure.install           {${portutil::autoconf::install_command}}
default configure.awk               {}
default configure.bison             {}
default configure.pkg_config        {}
default configure.pkg_config_path   {}

<<<<<<< HEAD
=======
options configure.build_arch configure.archflags
default configure.build_arch {${build_arch}}
default configure.archflags  {[portconfigure::configure_get_archflags]}

>>>>>>> 4176296a
options configure.universal_archs configure.universal_args configure.universal_cflags configure.universal_cppflags configure.universal_cxxflags configure.universal_ldflags
default configure.universal_archs       {${universal_archs}}
default configure.universal_args        {--disable-dependency-tracking}
default configure.universal_cflags      {[portconfigure::configure_get_universal_cflags]}
default configure.universal_cppflags    {[portconfigure::configure_get_universal_cppflags]}
default configure.universal_cxxflags    {[portconfigure::configure_get_universal_cflags]}
default configure.universal_ldflags     {[portconfigure::configure_get_universal_ldflags]}

# Select a distinct compiler (C, C preprocessor, C++)
options configure.ccache configure.distcc configure.pipe configure.cc configure.cxx configure.cpp configure.objc configure.f77 configure.f90 configure.fc configure.javac configure.compiler
default configure.ccache        {${configureccache}}
default configure.distcc        {${configuredistcc}}
default configure.pipe          {${configurepipe}}
default configure.cc            {[portconfigure::configure_get_compiler cc]}
default configure.cxx           {[portconfigure::configure_get_compiler cxx]}
default configure.cpp           {[portconfigure::configure_get_compiler cpp]}
default configure.objc          {[portconfigure::configure_get_compiler objc]}
default configure.f77           {[portconfigure::configure_get_compiler f77]}
default configure.f90           {[portconfigure::configure_get_compiler f90]}
default configure.fc            {[portconfigure::configure_get_compiler fc]}
default configure.javac         {[portconfigure::configure_get_compiler javac]}
default configure.compiler      {[portconfigure::configure_get_default_compiler]}

set_ui_prefix

proc portconfigure::configure_start {args} {
    global UI_PREFIX configure.compiler configure.optflags configure.archflags
    global configure.march configure.mtune configure.universal_cflags
    global configure.universal_cxxflags configure.universal_cppflags 
    global configure.universal_ldflags configure.universal_args
    
    ui_msg "$UI_PREFIX [format [msgcat::mc "Configuring %s"] [option name]]"

    set name ""
    switch -exact ${configure.compiler} {
        gcc { set name "System gcc" }
        gcc-3.3 { set name "Mac OS X gcc 3.3" }
        gcc-4.0 { set name "Mac OS X gcc 4.0" }
        gcc-4.2 { set name "Mac OS X gcc 4.2" }
        llvm-gcc-4.2 { set name "Mac OS X llvm-gcc 4.2" }
        clang { set name "Mac OS X clang" }
        apple-gcc-3.3 { set name "MacPorts Apple gcc 3.3" }
        apple-gcc-4.0 { set name "MacPorts Apple gcc 4.0" }
        apple-gcc-4.2 { set name "MacPorts Apple gcc 4.2" }
        macports-gcc-3.3 { set name "MacPorts gcc 3.3" }
        macports-gcc-3.4 { set name "MacPorts gcc 3.4" }
        macports-gcc-4.0 { set name "MacPorts gcc 4.0" }
        macports-gcc-4.1 { set name "MacPorts gcc 4.1" }
        macports-gcc-4.2 { set name "MacPorts gcc 4.2" }
        macports-gcc-4.3 { set name "MacPorts gcc 4.3" }
        macports-gcc-4.4 { set name "MacPorts gcc 4.4" }
        default { return -code error "Invalid value for configure.compiler" }
    }
    ui_debug "Using compiler '$name'"
<<<<<<< HEAD
}

proc portconfigure::configure_get_pre_args {args} {
    global prefix configure.universal_args
    set result "--prefix=${prefix}"
    if {[variant_isset universal] && ${configure.universal_args} != ""} {
        set result "$result ${configure.universal_args}"
    }
    return $result
=======
    
    # add in extra CFLAGS etc
    if {[variant_exists universal] && [variant_isset universal]} {
        foreach flag {cflags objcflags fflags f90flags fcflags} {
            eval configure.${flag}-append ${configure.universal_cflags}
        }
        eval configure.cxxflags-append ${configure.universal_cxxflags}
        eval configure.cppflags-append ${configure.universal_cppflags}
        eval configure.ldflags-append ${configure.universal_ldflags}
        eval configure.pre_args-append ${configure.universal_args}
    } else {
        foreach flag {cflags cxxflags objcflags fflags f90flags fcflags} {
            eval configure.${flag}-append ${configure.archflags}
            if {${configure.march} != {}} {
                configure.${flag}-append "-march=${configure.march}"
            }
            if {${configure.mtune} != {}} {
                configure.${flag}-append "-mtune=${configure.mtune}"
            }
        }
        eval configure.ldflags-append ${configure.archflags}
    }
}

# internal function to determine the compiler flags to select an arch
proc portconfigure::configure_get_archflags {args} {
    global configure.build_arch configure.m32 configure.m64 configure.compiler
    set flags ""
    if {[tbool configure.m64]} {
        set flags "-m64"
    } elseif {[tbool configure.m32]} {
        set flags "-m32"
    } elseif {${configure.build_arch} != ""} {
        if {[arch_flag_supported]} {
            set flags "-arch ${configure.build_arch}"
        } elseif {${configure.build_arch} == "x86_64" || ${configure.build_arch} == "ppc64"} {
            set flags "-m64"
        } elseif {${configure.compiler} != "gcc-3.3"} {
            set flags "-m32"
        }
    }
    return $flags
>>>>>>> 4176296a
}

# internal function to determine the "-arch xy" flags for the compiler
proc portconfigure::configure_get_universal_archflags {args} {
    global configure.universal_archs
    set flags ""
    foreach arch ${configure.universal_archs} {
        if {$flags == ""} {
            set flags "-arch $arch"
        } else {
<<<<<<< HEAD
            set flags "$flags -arch $arch"
=======
            append flags " -arch $arch"
>>>>>>> 4176296a
        }
    }
    return $flags
}

# internal function to determine the CPPFLAGS for the compiler
proc portconfigure::configure_get_universal_cppflags {args} {
    global os.arch os.major developer_dir
    set flags ""
    # include sysroot in CPPFLAGS too (twice), for the benefit of autoconf
    if {${os.arch} == "powerpc" && ${os.major} == "8"} {
        set flags "-isysroot ${developer_dir}/SDKs/MacOSX10.4u.sdk"
    }
    return $flags
}

# internal function to determine the CFLAGS for the compiler
proc portconfigure::configure_get_universal_cflags {args} {
    global os.arch os.major developer_dir
    set flags [configure_get_universal_archflags]
    # these flags should be valid for C/C++ and similar compiler frontends
    if {${os.arch} == "powerpc" && ${os.major} == "8"} {
        set flags "-isysroot ${developer_dir}/SDKs/MacOSX10.4u.sdk ${flags}"
    }
    return $flags
}

# internal function to determine the LDFLAGS for the compiler
proc portconfigure::configure_get_universal_ldflags {args} {
    global os.arch os.major developer_dir
    set flags [configure_get_universal_archflags]
    # works around linking without using the CFLAGS, outside of automake
    if {${os.arch} == "powerpc" && ${os.major} == "8"} {
        set flags "-Wl,-syslibroot,${developer_dir}/SDKs/MacOSX10.4u.sdk ${flags}"
    }
    return $flags
}

# internal proc to determine if the compiler supports -arch
proc portconfigure::arch_flag_supported {args} {
    global configure.compiler
    switch -exact ${configure.compiler} {
        gcc-4.0 -
        gcc-4.2 -
        llvm-gcc-4.2 -
        clang -
        apple-gcc-4.0 -
        apple-gcc-4.2 {
            return yes
        }
        default {
            return no
        }
    }
}

# internal function to determine the default compiler
proc portconfigure::configure_get_default_compiler {args} {
    global os.platform os.major
    set compiler ""
    switch -exact "${os.platform} ${os.major}" {
        "darwin 7" { set compiler gcc-3.3 }
        "darwin 8" { set compiler gcc-4.0 }
        "darwin 9" { set compiler gcc-4.0 }
        "darwin 10" { set compiler gcc-4.2 }
        default { set compiler gcc }
    }
    return $compiler
}

# internal function to find correct compilers
proc portconfigure::configure_get_compiler {type} {
    global configure.compiler prefix developer_dir
    set ret ""
    switch -exact ${configure.compiler} {
        gcc {
            switch -exact ${type} {
                cc   { set ret /usr/bin/gcc }
                objc { set ret /usr/bin/gcc }
                cxx  { set ret /usr/bin/g++ }
                cpp  { set ret /usr/bin/cpp }
            }
        }
        gcc-3.3 {
            switch -exact ${type} {
                cc   { set ret /usr/bin/gcc-3.3 }
                objc { set ret /usr/bin/gcc-3.3 }
                cxx  { set ret /usr/bin/g++-3.3 }
                cpp  { set ret /usr/bin/cpp-3.3 }
            }
        }
        gcc-4.0 {
            switch -exact ${type} {
                cc   { set ret /usr/bin/gcc-4.0 }
                objc { set ret /usr/bin/gcc-4.0 }
                cxx  { set ret /usr/bin/g++-4.0 }
                cpp  { set ret /usr/bin/cpp-4.0 }
            }
        }
        gcc-4.2 {
            switch -exact ${type} {
                cc   { set ret /usr/bin/gcc-4.2 }
                objc { set ret /usr/bin/gcc-4.2 }
                cxx  { set ret /usr/bin/g++-4.2 }
            }
        }
        llvm-gcc-4.2 {
            switch -exact ${type} {
                cc   { set ret ${developer_dir}/usr/llvm-gcc-4.2/bin/llvm-gcc-4.2 }
                objc { set ret ${developer_dir}/usr/llvm-gcc-4.2/bin/llvm-gcc-4.2 }
                cxx  { set ret ${developer_dir}/usr/llvm-gcc-4.2/bin/llvm-g++-4.2 }
            }
        }
        clang {
            switch -exact ${type} {
                cc   { set ret ${developer_dir}/usr/bin/clang }
                objc { set ret ${developer_dir}/usr/bin/clang }
            }
        }
        apple-gcc-3.3 {
            switch -exact ${type} {
                cc  { set ret ${prefix}/bin/gcc-apple-3.3 }
                cpp { set ret ${prefix}/bin/cpp-apple-3.3 }
            }
        }
        apple-gcc-4.0 {
            switch -exact ${type} {
                cc   { set ret ${prefix}/bin/gcc-apple-4.0 }
                objc { set ret ${prefix}/bin/gcc-apple-4.0 }
                cpp  { set ret ${prefix}/bin/cpp-apple-4.0 }
            }
        }
        apple-gcc-4.2 {
            switch -exact ${type} {
                cc   { set ret ${prefix}/bin/gcc-apple-4.2 }
                objc { set ret ${prefix}/bin/gcc-apple-4.2 }
                cpp  { set ret ${prefix}/bin/cpp-apple-4.2 }
            }
        }
        macports-gcc-3.3 {
            switch -exact ${type} {
                cc  { set ret ${prefix}/bin/gcc-mp-3.3 }
                cxx { set ret ${prefix}/bin/g++-mp-3.3 }
                cpp { set ret ${prefix}/bin/cpp-mp-3.3 }
            }
        }
        macports-gcc-3.4 {
            switch -exact ${type} {
                cc  { set ret ${prefix}/bin/gcc-mp-3.4 }
                cxx { set ret ${prefix}/bin/g++-mp-3.4 }
                cpp { set ret ${prefix}/bin/cpp-mp-3.4 }
            }
        }
        macports-gcc-4.0 {
            switch -exact ${type} {
                cc   { set ret ${prefix}/bin/gcc-mp-4.0 }
                objc { set ret ${prefix}/bin/gcc-mp-4.0 }
                cxx  { set ret ${prefix}/bin/g++-mp-4.0 }
                cpp  { set ret ${prefix}/bin/cpp-mp-4.0 }
                fc   { set ret ${prefix}/bin/gfortran-mp-4.0 }
                f77  { set ret ${prefix}/bin/gfortran-mp-4.0 }
                f90  { set ret ${prefix}/bin/gfortran-mp-4.0 }
            }
        }
        macports-gcc-4.1 {
            switch -exact ${type} {
                cc   { set ret ${prefix}/bin/gcc-mp-4.1 }
                objc { set ret ${prefix}/bin/gcc-mp-4.1 }
                cxx  { set ret ${prefix}/bin/g++-mp-4.1 }
                cpp  { set ret ${prefix}/bin/cpp-mp-4.1 }
                fc   { set ret ${prefix}/bin/gfortran-mp-4.1 }
                f77  { set ret ${prefix}/bin/gfortran-mp-4.1 }
                f90  { set ret ${prefix}/bin/gfortran-mp-4.1 }
            }
        }
        macports-gcc-4.2 {
            switch -exact ${type} {
                cc   { set ret ${prefix}/bin/gcc-mp-4.2 }
                objc { set ret ${prefix}/bin/gcc-mp-4.2 }
                cxx  { set ret ${prefix}/bin/g++-mp-4.2 }
                cpp  { set ret ${prefix}/bin/cpp-mp-4.2 }
                fc   { set ret ${prefix}/bin/gfortran-mp-4.2 }
                f77  { set ret ${prefix}/bin/gfortran-mp-4.2 }
                f90  { set ret ${prefix}/bin/gfortran-mp-4.2 }
            }
        }
        macports-gcc-4.3 {
            switch -exact ${type} {
                cc   { set ret ${prefix}/bin/gcc-mp-4.3 }
                objc { set ret ${prefix}/bin/gcc-mp-4.3 }
                cxx  { set ret ${prefix}/bin/g++-mp-4.3 }
                cpp  { set ret ${prefix}/bin/cpp-mp-4.3 }
                fc   { set ret ${prefix}/bin/gfortran-mp-4.3 }
                f77  { set ret ${prefix}/bin/gfortran-mp-4.3 }
                f90  { set ret ${prefix}/bin/gfortran-mp-4.3 }
            }
        }
        macports-gcc-4.4 {
            switch -exact ${type} {
                cc   { set ret ${prefix}/bin/gcc-mp-4.4 }
                objc { set ret ${prefix}/bin/gcc-mp-4.4 }
                cxx  { set ret ${prefix}/bin/g++-mp-4.4 }
                cpp  { set ret ${prefix}/bin/cpp-mp-4.4 }
                fc   { set ret ${prefix}/bin/gfortran-mp-4.4 }
                f77  { set ret ${prefix}/bin/gfortran-mp-4.4 }
                f90  { set ret ${prefix}/bin/gfortran-mp-4.4 }
            }
        }
    }
    return $ret
}

proc portconfigure::configure_main {args} {
    global [info globals]
    global worksrcpath use_configure use_autoreconf use_autoconf use_automake use_xmkmf
    global configure.env configure.pipe configure.cflags configure.cppflags configure.cxxflags configure.objcflags configure.ldflags configure.libs configure.fflags configure.f90flags configure.fcflags configure.classpath
    global configure.perl configure.python configure.ruby configure.install configure.awk configure.bison configure.pkg_config configure.pkg_config_path
    global configure.ccache configure.distcc configure.cc configure.cxx configure.cpp configure.objc configure.f77 configure.f90 configure.fc configure.javac
    
    if {[tbool use_autoreconf]} {
        if {[catch {command_exec autoreconf} result]} {
            return -code error "[format [msgcat::mc "%s failure: %s"] autoreconf $result]"
        }
    }
    
    if {[tbool use_automake]} {
        if {[catch {command_exec automake} result]} {
            return -code error "[format [msgcat::mc "%s failure: %s"] automake $result]"
        }
    }
    
    if {[tbool use_autoconf]} {
        if {[catch {command_exec autoconf} result]} {
            return -code error "[format [msgcat::mc "%s failure: %s"] autoconf $result]"
        }
    }

    if {[tbool use_xmkmf]} {
        if {[catch {command_exec xmkmf} result]} {
            return -code error "[format [msgcat::mc "%s failure: %s"] xmkmf $result]"
        } else {
            # XXX should probably use make command abstraction but we know that
            # X11 will already set things up so that "make Makefiles" always works.
            system "cd ${worksrcpath} && make Makefiles"
        }
    } elseif {[tbool use_configure]} {
        # Merge (ld|c|cpp|cxx)flags into the environment variable.
        parse_environment configure

        # Set pre-compiler filter to use (ccache/distcc), if any.
        if {[tbool configure.ccache] && [tbool configure.distcc]} {
            set filter "ccache "
            append_list_to_environment_value configure "CCACHE_PREFIX" "distcc"
        } elseif {[tbool configure.ccache]} {
            set filter "ccache "
        } elseif {[tbool configure.distcc]} {
            set filter "distcc "
        } else {
            set filter ""
        }
        
        # Set flags controlling the kind of compiler output.
        if {[tbool configure.pipe]} {
            set output "-pipe "
        } else {
            set output ""
        }

        # Append configure flags.
        append_list_to_environment_value configure "CC" ${filter}${configure.cc}
        append_list_to_environment_value configure "CPP" ${filter}${configure.cpp}
        append_list_to_environment_value configure "CXX" ${filter}${configure.cxx}
        append_list_to_environment_value configure "OBJC" ${filter}${configure.objc}
        append_list_to_environment_value configure "FC" ${configure.fc}
        append_list_to_environment_value configure "F77" ${configure.f77}
        append_list_to_environment_value configure "F90" ${configure.f90}
        append_list_to_environment_value configure "JAVAC" ${configure.javac}
        append_list_to_environment_value configure "CFLAGS" ${output}${configure.cflags}
        append_list_to_environment_value configure "CPPFLAGS" ${configure.cppflags}
        append_list_to_environment_value configure "CXXFLAGS" ${output}${configure.cxxflags}
        append_list_to_environment_value configure "OBJCFLAGS" ${output}${configure.objcflags}
        append_list_to_environment_value configure "LDFLAGS" ${configure.ldflags}
        append_list_to_environment_value configure "LIBS" ${configure.libs}
        append_list_to_environment_value configure "FFLAGS" ${output}${configure.fflags}
        append_list_to_environment_value configure "F90FLAGS" ${output}${configure.f90flags}
        append_list_to_environment_value configure "FCFLAGS" ${output}${configure.fcflags}
        append_list_to_environment_value configure "CLASSPATH" ${configure.classpath}
        append_list_to_environment_value configure "PERL" ${configure.perl}
        append_list_to_environment_value configure "PYTHON" ${configure.python}
        append_list_to_environment_value configure "RUBY" ${configure.ruby}
        append_list_to_environment_value configure "INSTALL" ${configure.install}
        append_list_to_environment_value configure "AWK" ${configure.awk}
        append_list_to_environment_value configure "BISON" ${configure.bison}
        append_list_to_environment_value configure "PKG_CONFIG" ${configure.pkg_config}
        append_list_to_environment_value configure "PKG_CONFIG_PATH" ${configure.pkg_config_path}

        # Execute the command (with the new environment).
        if {[catch {command_exec configure} result]} {
            return -code error "[format [msgcat::mc "%s failure: %s"] configure $result]"
        }
    }
    return 0
}<|MERGE_RESOLUTION|>--- conflicted
+++ resolved
@@ -46,7 +46,7 @@
 commands configure autoreconf automake autoconf xmkmf
 # defaults
 default configure.env       ""
-default configure.pre_args  {[portconfigure::configure_get_pre_args]}
+default configure.pre_args  {--prefix=${prefix}}
 default configure.cmd       ./configure
 default configure.dir       {${worksrcpath}}
 default autoreconf.dir      {${worksrcpath}}
@@ -87,69 +87,17 @@
 options configure.optflags configure.cflags configure.cppflags configure.cxxflags configure.objcflags configure.ldflags configure.libs configure.fflags configure.f90flags configure.fcflags configure.classpath
 default configure.optflags  {-O2}
 # compiler flags section
-<<<<<<< HEAD
-default configure.cflags    {[portconfigure::configure_get_cflags]}
-default configure.cppflags  {[portconfigure::configure_get_cppflags]}
-default configure.cxxflags  {[portconfigure::configure_get_cflags]}
-default configure.objcflags {[portconfigure::configure_get_cflags]}
-default configure.ldflags   {[portconfigure::configure_get_ldflags]}
-=======
 default configure.cflags    {${configure.optflags}}
 default configure.cppflags  {-I${prefix}/include}
 default configure.cxxflags  {${configure.optflags}}
 default configure.objcflags {${configure.optflags}}
 default configure.ldflags   {-L${prefix}/lib}
->>>>>>> 4176296a
 default configure.libs      {}
 default configure.fflags    {${configure.optflags}}
 default configure.f90flags  {${configure.optflags}}
 default configure.fcflags   {${configure.optflags}}
 default configure.classpath {}
 
-<<<<<<< HEAD
-# internal function to return the system value for CFLAGS/CXXFLAGS/etc
-proc portconfigure::configure_get_cflags {args} {
-    global configure.optflags
-    global configure.m32 configure.m64 configure.march configure.mtune
-    global configure.universal_cflags
-    set flags "${configure.optflags}"
-    if {[tbool configure.m64]} {
-        set flags "-m64 ${flags}"
-    } elseif {[tbool configure.m32]} {
-        set flags "-m32 ${flags}"
-    }
-    if {[info exists configure.march] && ${configure.march} != {}} {
-        set flags "${flags} -march=${configure.march}"
-    }
-    if {[info exists configure.mtune] && ${configure.mtune} != {}} {
-        set flags "${flags} -mtune=${configure.mtune}"
-    }
-    if {[variant_isset universal] && ${configure.universal_cflags} != ""} {
-        set flags "${flags} ${configure.universal_cflags}"
-    }
-    return $flags
-}
-
-proc portconfigure::configure_get_cppflags {args} {
-    global prefix configure.universal_cppflags
-    set flags "-I${prefix}/include"
-    if {[variant_isset universal] && ${configure.universal_cppflags} != ""} {
-        set flags "${flags} ${configure.universal_cppflags}"
-    }
-    return $flags
-}
-
-proc portconfigure::configure_get_ldflags {args} {
-    global prefix configure.universal_ldflags
-    set flags "-L${prefix}/lib"
-    if {[variant_isset universal] && ${configure.universal_ldflags} != ""} {
-        set flags "${flags} ${configure.universal_ldflags}"
-    }
-    return $flags
-}
-
-=======
->>>>>>> 4176296a
 # tools section
 options configure.perl configure.python configure.ruby configure.install configure.awk configure.bison configure.pkg_config configure.pkg_config_path
 default configure.perl              {}
@@ -161,13 +109,10 @@
 default configure.pkg_config        {}
 default configure.pkg_config_path   {}
 
-<<<<<<< HEAD
-=======
 options configure.build_arch configure.archflags
 default configure.build_arch {${build_arch}}
 default configure.archflags  {[portconfigure::configure_get_archflags]}
 
->>>>>>> 4176296a
 options configure.universal_archs configure.universal_args configure.universal_cflags configure.universal_cppflags configure.universal_cxxflags configure.universal_ldflags
 default configure.universal_archs       {${universal_archs}}
 default configure.universal_args        {--disable-dependency-tracking}
@@ -222,17 +167,6 @@
         default { return -code error "Invalid value for configure.compiler" }
     }
     ui_debug "Using compiler '$name'"
-<<<<<<< HEAD
-}
-
-proc portconfigure::configure_get_pre_args {args} {
-    global prefix configure.universal_args
-    set result "--prefix=${prefix}"
-    if {[variant_isset universal] && ${configure.universal_args} != ""} {
-        set result "$result ${configure.universal_args}"
-    }
-    return $result
-=======
     
     # add in extra CFLAGS etc
     if {[variant_exists universal] && [variant_isset universal]} {
@@ -275,7 +209,6 @@
         }
     }
     return $flags
->>>>>>> 4176296a
 }
 
 # internal function to determine the "-arch xy" flags for the compiler
@@ -286,11 +219,7 @@
         if {$flags == ""} {
             set flags "-arch $arch"
         } else {
-<<<<<<< HEAD
-            set flags "$flags -arch $arch"
-=======
             append flags " -arch $arch"
->>>>>>> 4176296a
         }
     }
     return $flags
