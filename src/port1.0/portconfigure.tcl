# -*- coding: utf-8; mode: tcl; tab-width: 4; indent-tabs-mode: nil; c-basic-offset: 4 -*- vim:fenc=utf-8:filetype=tcl:et:sw=4:ts=4:sts=4
# portconfigure.tcl
# $Id$
#
# Copyright (c) 2002 - 2003 Apple Computer, Inc.
# Copyright (c) 2007 Markus W. Weissmann <mww@macports.org>
# All rights reserved.
#
# Redistribution and use in source and binary forms, with or without
# modification, are permitted provided that the following conditions
# are met:
# 1. Redistributions of source code must retain the above copyright
#    notice, this list of conditions and the following disclaimer.
# 2. Redistributions in binary form must reproduce the above copyright
#    notice, this list of conditions and the following disclaimer in the
#    documentation and/or other materials provided with the distribution.
# 3. Neither the name of Apple Computer, Inc. nor the names of its contributors
#    may be used to endorse or promote products derived from this software
#    without specific prior written permission.
# 
# THIS SOFTWARE IS PROVIDED BY THE COPYRIGHT HOLDERS AND CONTRIBUTORS "AS IS"
# AND ANY EXPRESS OR IMPLIED WARRANTIES, INCLUDING, BUT NOT LIMITED TO, THE
# IMPLIED WARRANTIES OF MERCHANTABILITY AND FITNESS FOR A PARTICULAR PURPOSE
# ARE DISCLAIMED. IN NO EVENT SHALL THE COPYRIGHT OWNER OR CONTRIBUTORS BE
# LIABLE FOR ANY DIRECT, INDIRECT, INCIDENTAL, SPECIAL, EXEMPLARY, OR
# CONSEQUENTIAL DAMAGES (INCLUDING, BUT NOT LIMITED TO, PROCUREMENT OF
# SUBSTITUTE GOODS OR SERVICES; LOSS OF USE, DATA, OR PROFITS; OR BUSINESS
# INTERRUPTION) HOWEVER CAUSED AND ON ANY THEORY OF LIABILITY, WHETHER IN
# CONTRACT, STRICT LIABILITY, OR TORT (INCLUDING NEGLIGENCE OR OTHERWISE)
# ARISING IN ANY WAY OUT OF THE USE OF THIS SOFTWARE, EVEN IF ADVISED OF THE
# POSSIBILITY OF SUCH DAMAGE.
#

package provide portconfigure 1.0
package require portutil 1.0

set org.macports.configure [target_new org.macports.configure portconfigure::configure_main]
target_provides ${org.macports.configure} configure
target_requires ${org.macports.configure} main fetch extract checksum patch
target_prerun ${org.macports.configure} portconfigure::configure_start

namespace eval portconfigure {
}

# define options
commands configure autoreconf automake autoconf xmkmf
# defaults
default configure.env       ""
default configure.pre_args  {--prefix=${prefix}}
default configure.cmd       ./configure
default configure.dir       {${worksrcpath}}
default autoreconf.dir      {${worksrcpath}}
default autoreconf.pre_args {--install}
default autoconf.dir        {${worksrcpath}}
default automake.dir        {${worksrcpath}}
default xmkmf.cmd           xmkmf
default xmkmf.dir           {${worksrcpath}}
default use_configure       yes

option_proc use_autoreconf  portconfigure::set_configure_type
option_proc use_automake    portconfigure::set_configure_type
option_proc use_autoconf    portconfigure::set_configure_type
option_proc use_xmkmf       portconfigure::set_configure_type

proc portconfigure::set_configure_type {option action args} {
    if {[string equal ${action} "set"] && [tbool args]} {
        switch $option {
            use_xmkmf {
                depends_build-append port:imake
            }
            default {
                depends_build-append port:autoconf port:automake port:libtool
            }
        }
    }
}

options configure.asroot
default configure.asroot no

# Configure special environment variables.
# We could have m32/m64/march/mtune be global configurable at some point.
options configure.m32 configure.m64 configure.march configure.mtune
default configure.march     {}
default configure.mtune     {}
# We could have debug/optimizations be global configurable at some point.
options configure.optflags configure.cflags configure.cppflags configure.cxxflags configure.objcflags configure.ldflags configure.libs configure.fflags configure.f90flags configure.fcflags configure.classpath
default configure.optflags  {-O2}
# compiler flags section
default configure.cflags    {${configure.optflags}}
default configure.cppflags  {-I${prefix}/include}
default configure.cxxflags  {${configure.optflags}}
default configure.objcflags {${configure.optflags}}
default configure.ldflags   {-L${prefix}/lib}
default configure.libs      {}
default configure.fflags    {${configure.optflags}}
default configure.f90flags  {${configure.optflags}}
default configure.fcflags   {${configure.optflags}}
default configure.classpath {}

# tools section
options configure.perl configure.python configure.ruby configure.install configure.awk configure.bison configure.pkg_config configure.pkg_config_path
default configure.perl              {}
default configure.python            {}
default configure.ruby              {}
default configure.install           {${portutil::autoconf::install_command}}
default configure.awk               {}
default configure.bison             {}
default configure.pkg_config        {}
default configure.pkg_config_path   {}

<<<<<<< HEAD
options configure.universal_target configure.universal_sysroot configure.universal_archs configure.universal_args configure.universal_cflags configure.universal_cppflags configure.universal_cxxflags configure.universal_ldflags
default configure.universal_target      {${universal_target}}
default configure.universal_sysroot     {${universal_sysroot}}
=======
options configure.build_arch configure.archflags
default configure.build_arch {${build_arch}}
default configure.archflags  {[portconfigure::configure_get_archflags]}

options configure.universal_archs configure.universal_args configure.universal_cflags configure.universal_cppflags configure.universal_cxxflags configure.universal_ldflags
>>>>>>> 4176296a
default configure.universal_archs       {${universal_archs}}
default configure.universal_args        {--disable-dependency-tracking}
default configure.universal_cflags      {[portconfigure::configure_get_universal_cflags]}
default configure.universal_cppflags    {[portconfigure::configure_get_universal_cppflags]}
default configure.universal_cxxflags    {[portconfigure::configure_get_universal_cflags]}
default configure.universal_ldflags     {[portconfigure::configure_get_universal_ldflags]}

# Select a distinct compiler (C, C preprocessor, C++)
options configure.ccache configure.distcc configure.pipe configure.cc configure.cxx configure.cpp configure.objc configure.f77 configure.f90 configure.fc configure.javac configure.compiler
default configure.ccache        {${configureccache}}
default configure.distcc        {${configuredistcc}}
default configure.pipe          {${configurepipe}}
default configure.cc            {[portconfigure::configure_get_compiler cc]}
default configure.cxx           {[portconfigure::configure_get_compiler cxx]}
default configure.cpp           {[portconfigure::configure_get_compiler cpp]}
default configure.objc          {[portconfigure::configure_get_compiler objc]}
default configure.f77           {[portconfigure::configure_get_compiler f77]}
default configure.f90           {[portconfigure::configure_get_compiler f90]}
default configure.fc            {[portconfigure::configure_get_compiler fc]}
default configure.javac         {[portconfigure::configure_get_compiler javac]}
default configure.compiler      {[portconfigure::configure_get_default_compiler]}

set_ui_prefix

proc portconfigure::configure_start {args} {
    global UI_PREFIX configure.compiler configure.optflags configure.archflags
    global configure.march configure.mtune configure.universal_cflags
    global configure.universal_cxxflags configure.universal_cppflags 
    global configure.universal_ldflags configure.universal_args
    
    ui_msg "$UI_PREFIX [format [msgcat::mc "Configuring %s"] [option name]]"

    set name ""
    switch -exact ${configure.compiler} {
        gcc { set name "System gcc" }
        gcc-3.3 { set name "Mac OS X gcc 3.3" }
        gcc-4.0 { set name "Mac OS X gcc 4.0" }
        gcc-4.2 { set name "Mac OS X gcc 4.2" }
        llvm-gcc-4.2 { set name "Mac OS X llvm-gcc 4.2" }
        clang { set name "Mac OS X clang" }
        apple-gcc-3.3 { set name "MacPorts Apple gcc 3.3" }
        apple-gcc-4.0 { set name "MacPorts Apple gcc 4.0" }
        apple-gcc-4.2 { set name "MacPorts Apple gcc 4.2" }
        macports-gcc-3.3 { set name "MacPorts gcc 3.3" }
        macports-gcc-3.4 { set name "MacPorts gcc 3.4" }
        macports-gcc-4.0 { set name "MacPorts gcc 4.0" }
        macports-gcc-4.1 { set name "MacPorts gcc 4.1" }
        macports-gcc-4.2 { set name "MacPorts gcc 4.2" }
        macports-gcc-4.3 { set name "MacPorts gcc 4.3" }
        macports-gcc-4.4 { set name "MacPorts gcc 4.4" }
        default { return -code error "Invalid value for configure.compiler" }
    }
    ui_debug "Using compiler '$name'"
<<<<<<< HEAD
=======
    
    # add in extra CFLAGS etc
    if {[variant_exists universal] && [variant_isset universal]} {
        foreach flag {cflags objcflags fflags f90flags fcflags} {
            eval configure.${flag}-append ${configure.universal_cflags}
        }
        eval configure.cxxflags-append ${configure.universal_cxxflags}
        eval configure.cppflags-append ${configure.universal_cppflags}
        eval configure.ldflags-append ${configure.universal_ldflags}
        eval configure.pre_args-append ${configure.universal_args}
    } else {
        foreach flag {cflags cxxflags objcflags fflags f90flags fcflags} {
            eval configure.${flag}-append ${configure.archflags}
            if {${configure.march} != {}} {
                configure.${flag}-append "-march=${configure.march}"
            }
            if {${configure.mtune} != {}} {
                configure.${flag}-append "-mtune=${configure.mtune}"
            }
        }
        eval configure.ldflags-append ${configure.archflags}
    }
}

# internal function to determine the compiler flags to select an arch
proc portconfigure::configure_get_archflags {args} {
    global configure.build_arch configure.m32 configure.m64 configure.compiler
    set flags ""
    if {[tbool configure.m64]} {
        set flags "-m64"
    } elseif {[tbool configure.m32]} {
        set flags "-m32"
    } elseif {${configure.build_arch} != ""} {
        if {[arch_flag_supported]} {
            set flags "-arch ${configure.build_arch}"
        } elseif {${configure.build_arch} == "x86_64" || ${configure.build_arch} == "ppc64"} {
            set flags "-m64"
        } elseif {${configure.compiler} != "gcc-3.3"} {
            set flags "-m32"
        }
    }
    return $flags
>>>>>>> 4176296a
}

# internal function to determine the "-arch xy" flags for the compiler
proc portconfigure::configure_get_universal_archflags {args} {
    global configure.universal_archs
    set flags ""
    foreach arch ${configure.universal_archs} {
        if {$flags == ""} {
            set flags "-arch $arch"
        } else {
            append flags " -arch $arch"
        }
    }
    return $flags
}

# internal function to determine the CPPFLAGS for the compiler
proc portconfigure::configure_get_universal_cppflags {args} {
    global os.arch os.major developer_dir
    set flags ""
    # include sysroot in CPPFLAGS too (twice), for the benefit of autoconf
    if {${os.arch} == "powerpc" && ${os.major} == "8"} {
        set flags "-isysroot ${developer_dir}/SDKs/MacOSX10.4u.sdk"
    }
    return $flags
}

# internal function to determine the CFLAGS for the compiler
proc portconfigure::configure_get_universal_cflags {args} {
    global os.arch os.major developer_dir
    set flags [configure_get_universal_archflags]
    # these flags should be valid for C/C++ and similar compiler frontends
    if {${os.arch} == "powerpc" && ${os.major} == "8"} {
        set flags "-isysroot ${developer_dir}/SDKs/MacOSX10.4u.sdk ${flags}"
    }
    return $flags
}

# internal function to determine the LDFLAGS for the compiler
proc portconfigure::configure_get_universal_ldflags {args} {
    global os.arch os.major developer_dir
    set flags [configure_get_universal_archflags]
    # works around linking without using the CFLAGS, outside of automake
    if {${os.arch} == "powerpc" && ${os.major} == "8"} {
        set flags "-Wl,-syslibroot,${developer_dir}/SDKs/MacOSX10.4u.sdk ${flags}"
    }
    return $flags
}

# internal proc to determine if the compiler supports -arch
proc portconfigure::arch_flag_supported {args} {
    global configure.compiler
    switch -exact ${configure.compiler} {
        gcc-4.0 -
        gcc-4.2 -
        llvm-gcc-4.2 -
        clang -
        apple-gcc-4.0 -
        apple-gcc-4.2 {
            return yes
        }
        default {
            return no
        }
    }
}

# internal function to determine the default compiler
proc portconfigure::configure_get_default_compiler {args} {
    global os.platform os.major
    set compiler ""
    switch -exact "${os.platform} ${os.major}" {
        "darwin 7" { set compiler gcc-3.3 }
        "darwin 8" { set compiler gcc-4.0 }
        "darwin 9" { set compiler gcc-4.0 }
        "darwin 10" { set compiler gcc-4.2 }
        default { set compiler gcc }
    }
    return $compiler
}

# internal function to find correct compilers
proc portconfigure::configure_get_compiler {type} {
    global configure.compiler prefix developer_dir
    set ret ""
    switch -exact ${configure.compiler} {
        gcc {
            switch -exact ${type} {
                cc   { set ret /usr/bin/gcc }
                objc { set ret /usr/bin/gcc }
                cxx  { set ret /usr/bin/g++ }
                cpp  { set ret /usr/bin/cpp }
            }
        }
        gcc-3.3 {
            switch -exact ${type} {
                cc   { set ret /usr/bin/gcc-3.3 }
                objc { set ret /usr/bin/gcc-3.3 }
                cxx  { set ret /usr/bin/g++-3.3 }
                cpp  { set ret /usr/bin/cpp-3.3 }
            }
        }
        gcc-4.0 {
            switch -exact ${type} {
                cc   { set ret /usr/bin/gcc-4.0 }
                objc { set ret /usr/bin/gcc-4.0 }
                cxx  { set ret /usr/bin/g++-4.0 }
                cpp  { set ret /usr/bin/cpp-4.0 }
            }
        }
        gcc-4.2 {
            switch -exact ${type} {
                cc   { set ret /usr/bin/gcc-4.2 }
                objc { set ret /usr/bin/gcc-4.2 }
                cxx  { set ret /usr/bin/g++-4.2 }
            }
        }
        llvm-gcc-4.2 {
            switch -exact ${type} {
                cc   { set ret ${developer_dir}/usr/llvm-gcc-4.2/bin/llvm-gcc-4.2 }
                objc { set ret ${developer_dir}/usr/llvm-gcc-4.2/bin/llvm-gcc-4.2 }
                cxx  { set ret ${developer_dir}/usr/llvm-gcc-4.2/bin/llvm-g++-4.2 }
<<<<<<< HEAD
                cpp  { set ret ${developer_dir}/usr/llvm-gcc-4.2/bin/llvm-cpp-4.2 }
=======
>>>>>>> 4176296a
            }
        }
        clang {
            switch -exact ${type} {
                cc   { set ret ${developer_dir}/usr/bin/clang }
                objc { set ret ${developer_dir}/usr/bin/clang }
            }
        }
        apple-gcc-3.3 {
            switch -exact ${type} {
                cc  { set ret ${prefix}/bin/gcc-apple-3.3 }
                cpp { set ret ${prefix}/bin/cpp-apple-3.3 }
            }
        }
        apple-gcc-4.0 {
            switch -exact ${type} {
                cc   { set ret ${prefix}/bin/gcc-apple-4.0 }
                objc { set ret ${prefix}/bin/gcc-apple-4.0 }
                cpp  { set ret ${prefix}/bin/cpp-apple-4.0 }
            }
        }
        apple-gcc-4.2 {
            switch -exact ${type} {
                cc   { set ret ${prefix}/bin/gcc-apple-4.2 }
                objc { set ret ${prefix}/bin/gcc-apple-4.2 }
                cpp  { set ret ${prefix}/bin/cpp-apple-4.2 }
            }
        }
        macports-gcc-3.3 {
            switch -exact ${type} {
                cc  { set ret ${prefix}/bin/gcc-mp-3.3 }
                cxx { set ret ${prefix}/bin/g++-mp-3.3 }
                cpp { set ret ${prefix}/bin/cpp-mp-3.3 }
            }
        }
        macports-gcc-3.4 {
            switch -exact ${type} {
                cc  { set ret ${prefix}/bin/gcc-mp-3.4 }
                cxx { set ret ${prefix}/bin/g++-mp-3.4 }
                cpp { set ret ${prefix}/bin/cpp-mp-3.4 }
            }
        }
        macports-gcc-4.0 {
            switch -exact ${type} {
                cc   { set ret ${prefix}/bin/gcc-mp-4.0 }
                objc { set ret ${prefix}/bin/gcc-mp-4.0 }
                cxx  { set ret ${prefix}/bin/g++-mp-4.0 }
                cpp  { set ret ${prefix}/bin/cpp-mp-4.0 }
                fc   { set ret ${prefix}/bin/gfortran-mp-4.0 }
                f77  { set ret ${prefix}/bin/gfortran-mp-4.0 }
                f90  { set ret ${prefix}/bin/gfortran-mp-4.0 }
            }
        }
        macports-gcc-4.1 {
            switch -exact ${type} {
                cc   { set ret ${prefix}/bin/gcc-mp-4.1 }
                objc { set ret ${prefix}/bin/gcc-mp-4.1 }
                cxx  { set ret ${prefix}/bin/g++-mp-4.1 }
                cpp  { set ret ${prefix}/bin/cpp-mp-4.1 }
                fc   { set ret ${prefix}/bin/gfortran-mp-4.1 }
                f77  { set ret ${prefix}/bin/gfortran-mp-4.1 }
                f90  { set ret ${prefix}/bin/gfortran-mp-4.1 }
            }
        }
        macports-gcc-4.2 {
            switch -exact ${type} {
                cc   { set ret ${prefix}/bin/gcc-mp-4.2 }
                objc { set ret ${prefix}/bin/gcc-mp-4.2 }
                cxx  { set ret ${prefix}/bin/g++-mp-4.2 }
                cpp  { set ret ${prefix}/bin/cpp-mp-4.2 }
                fc   { set ret ${prefix}/bin/gfortran-mp-4.2 }
                f77  { set ret ${prefix}/bin/gfortran-mp-4.2 }
                f90  { set ret ${prefix}/bin/gfortran-mp-4.2 }
            }
        }
        macports-gcc-4.3 {
            switch -exact ${type} {
                cc   { set ret ${prefix}/bin/gcc-mp-4.3 }
                objc { set ret ${prefix}/bin/gcc-mp-4.3 }
                cxx  { set ret ${prefix}/bin/g++-mp-4.3 }
                cpp  { set ret ${prefix}/bin/cpp-mp-4.3 }
                fc   { set ret ${prefix}/bin/gfortran-mp-4.3 }
                f77  { set ret ${prefix}/bin/gfortran-mp-4.3 }
                f90  { set ret ${prefix}/bin/gfortran-mp-4.3 }
            }
        }
        macports-gcc-4.4 {
            switch -exact ${type} {
                cc   { set ret ${prefix}/bin/gcc-mp-4.4 }
                objc { set ret ${prefix}/bin/gcc-mp-4.4 }
                cxx  { set ret ${prefix}/bin/g++-mp-4.4 }
                cpp  { set ret ${prefix}/bin/cpp-mp-4.4 }
                fc   { set ret ${prefix}/bin/gfortran-mp-4.4 }
                f77  { set ret ${prefix}/bin/gfortran-mp-4.4 }
                f90  { set ret ${prefix}/bin/gfortran-mp-4.4 }
            }
        }
    }
    return $ret
}

proc portconfigure::configure_main {args} {
    global [info globals]
    global worksrcpath use_configure use_autoreconf use_autoconf use_automake use_xmkmf
    global configure.env configure.pipe configure.cflags configure.cppflags configure.cxxflags configure.objcflags configure.ldflags configure.libs configure.fflags configure.f90flags configure.fcflags configure.classpath
    global configure.perl configure.python configure.ruby configure.install configure.awk configure.bison configure.pkg_config configure.pkg_config_path
    global configure.ccache configure.distcc configure.cc configure.cxx configure.cpp configure.objc configure.f77 configure.f90 configure.fc configure.javac
    
    if {[tbool use_autoreconf]} {
        if {[catch {command_exec autoreconf} result]} {
            return -code error "[format [msgcat::mc "%s failure: %s"] autoreconf $result]"
        }
    }
    
    if {[tbool use_automake]} {
        if {[catch {command_exec automake} result]} {
            return -code error "[format [msgcat::mc "%s failure: %s"] automake $result]"
        }
    }
    
    if {[tbool use_autoconf]} {
        if {[catch {command_exec autoconf} result]} {
            return -code error "[format [msgcat::mc "%s failure: %s"] autoconf $result]"
        }
    }

    if {[tbool use_xmkmf]} {
        if {[catch {command_exec xmkmf} result]} {
            return -code error "[format [msgcat::mc "%s failure: %s"] xmkmf $result]"
        } else {
            # XXX should probably use make command abstraction but we know that
            # X11 will already set things up so that "make Makefiles" always works.
            system "cd ${worksrcpath} && make Makefiles"
        }
    } elseif {[tbool use_configure]} {
        # Merge (ld|c|cpp|cxx)flags into the environment variable.
        parse_environment configure

        # Set pre-compiler filter to use (ccache/distcc), if any.
        if {[tbool configure.ccache] && [tbool configure.distcc]} {
            set filter "ccache "
            append_list_to_environment_value configure "CCACHE_PREFIX" "distcc"
        } elseif {[tbool configure.ccache]} {
            set filter "ccache "
        } elseif {[tbool configure.distcc]} {
            set filter "distcc "
        } else {
            set filter ""
        }
        
        # Set flags controlling the kind of compiler output.
        if {[tbool configure.pipe]} {
            set output "-pipe "
        } else {
            set output ""
        }

        # Append configure flags.
        append_list_to_environment_value configure "CC" ${filter}${configure.cc}
        append_list_to_environment_value configure "CPP" ${filter}${configure.cpp}
        append_list_to_environment_value configure "CXX" ${filter}${configure.cxx}
        append_list_to_environment_value configure "OBJC" ${filter}${configure.objc}
        append_list_to_environment_value configure "FC" ${configure.fc}
        append_list_to_environment_value configure "F77" ${configure.f77}
        append_list_to_environment_value configure "F90" ${configure.f90}
        append_list_to_environment_value configure "JAVAC" ${configure.javac}
        append_list_to_environment_value configure "CFLAGS" ${output}${configure.cflags}
        append_list_to_environment_value configure "CPPFLAGS" ${configure.cppflags}
        append_list_to_environment_value configure "CXXFLAGS" ${output}${configure.cxxflags}
        append_list_to_environment_value configure "OBJCFLAGS" ${output}${configure.objcflags}
        append_list_to_environment_value configure "LDFLAGS" ${configure.ldflags}
        append_list_to_environment_value configure "LIBS" ${configure.libs}
        append_list_to_environment_value configure "FFLAGS" ${output}${configure.fflags}
        append_list_to_environment_value configure "F90FLAGS" ${output}${configure.f90flags}
        append_list_to_environment_value configure "FCFLAGS" ${output}${configure.fcflags}
        append_list_to_environment_value configure "CLASSPATH" ${configure.classpath}
        append_list_to_environment_value configure "PERL" ${configure.perl}
        append_list_to_environment_value configure "PYTHON" ${configure.python}
        append_list_to_environment_value configure "RUBY" ${configure.ruby}
        append_list_to_environment_value configure "INSTALL" ${configure.install}
        append_list_to_environment_value configure "AWK" ${configure.awk}
        append_list_to_environment_value configure "BISON" ${configure.bison}
        append_list_to_environment_value configure "PKG_CONFIG" ${configure.pkg_config}
        append_list_to_environment_value configure "PKG_CONFIG_PATH" ${configure.pkg_config_path}

        # Execute the command (with the new environment).
        if {[catch {command_exec configure} result]} {
            return -code error "[format [msgcat::mc "%s failure: %s"] configure $result]"
        }
    }
    return 0
}<|MERGE_RESOLUTION|>--- conflicted
+++ resolved
@@ -109,17 +109,11 @@
 default configure.pkg_config        {}
 default configure.pkg_config_path   {}
 
-<<<<<<< HEAD
-options configure.universal_target configure.universal_sysroot configure.universal_archs configure.universal_args configure.universal_cflags configure.universal_cppflags configure.universal_cxxflags configure.universal_ldflags
-default configure.universal_target      {${universal_target}}
-default configure.universal_sysroot     {${universal_sysroot}}
-=======
 options configure.build_arch configure.archflags
 default configure.build_arch {${build_arch}}
 default configure.archflags  {[portconfigure::configure_get_archflags]}
 
 options configure.universal_archs configure.universal_args configure.universal_cflags configure.universal_cppflags configure.universal_cxxflags configure.universal_ldflags
->>>>>>> 4176296a
 default configure.universal_archs       {${universal_archs}}
 default configure.universal_args        {--disable-dependency-tracking}
 default configure.universal_cflags      {[portconfigure::configure_get_universal_cflags]}
@@ -173,8 +167,6 @@
         default { return -code error "Invalid value for configure.compiler" }
     }
     ui_debug "Using compiler '$name'"
-<<<<<<< HEAD
-=======
     
     # add in extra CFLAGS etc
     if {[variant_exists universal] && [variant_isset universal]} {
@@ -217,7 +209,6 @@
         }
     }
     return $flags
->>>>>>> 4176296a
 }
 
 # internal function to determine the "-arch xy" flags for the compiler
@@ -340,10 +331,6 @@
                 cc   { set ret ${developer_dir}/usr/llvm-gcc-4.2/bin/llvm-gcc-4.2 }
                 objc { set ret ${developer_dir}/usr/llvm-gcc-4.2/bin/llvm-gcc-4.2 }
                 cxx  { set ret ${developer_dir}/usr/llvm-gcc-4.2/bin/llvm-g++-4.2 }
-<<<<<<< HEAD
-                cpp  { set ret ${developer_dir}/usr/llvm-gcc-4.2/bin/llvm-cpp-4.2 }
-=======
->>>>>>> 4176296a
             }
         }
         clang {
