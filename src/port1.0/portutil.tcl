--- conflicted
+++ resolved
@@ -4,7 +4,7 @@
 #
 # Copyright (c) 2004 Robert Shaw <rshaw@opendarwin.org>
 # Copyright (c) 2002 Apple Computer, Inc.
-# Copyright (c) 2006, 2007 Markus W. Weissmann <mww@macports.org>
+# Copyright (c) 2006 Markus W. Weissmann <mww@macports.org>
 # All rights reserved.
 #
 # Redistribution and use in source and binary forms, with or without
@@ -524,7 +524,7 @@
     # Set the variant if this platform matches the platform we're on
     set matches 1
     if {[info exists os.platform] && ${os.platform} == $os} { 
-    set sel_platform $os
+        set sel_platform $os
         if {[info exists os.major] && [info exists release]} {
             if {${os.major} == $release } { 
                 set sel_platform ${sel_platform}_${release} 
@@ -1944,7 +1944,6 @@
     return -code error [format [msgcat::mc "Unsupported port archive type '%s': %s"] $type $errmsg]
 }
 
-<<<<<<< HEAD
 
 # simple wrapper for calling merge.rb - for creating universal binaries (etc.)
 # this is intended to be called during destroot, e.g. 'merge i386 ppc'
@@ -1977,101 +1976,4 @@
     }
 
     return -code $code $result
-=======
-#
-# merge function for universal builds
-#
-
-# private function
-# merge_lipo base-path target-path relative-path architectures
-# e.g. 'merge_lipo ${workpath}/pre-dest ${destroot} ${prefix}/bin/pstree i386 ppc
-# will merge binary files with lipo which have to be in the same (relative) path
-proc merge_lipo {base target file archs} {
-    set exec-lipo ""
-    foreach arch ${archs} {
-        set exec-lipo [concat ${exec-lipo} [list "-arch" "${arch}" "${base}/${arch}${file}"]]
-    }
-    set exec-lipo [concat ${exec-lipo}]
-    system "/usr/bin/lipo ${exec-lipo} -create -output ${target}${file}"
-}
-
-# private function
-# merge C/C++/.. files
-# either just copy (if equivalent) or add CPP directive for differences
-# should work for C++, C, Obj-C, Obj-C++ files and headers
-proc merge_cpp {base target file archs} {
-    merge_file $base $target $file $archs
-    # TODO -- instead of just calling merge_file:
-    # check if different
-    #   no: copy
-    #   yes: merge with #elif defined(__i386__) (__x86_64__, __ppc__, __ppc64__)
-}
-
-# private function
-# merge_file base-path target-path relative-path architectures
-# e.g. 'merge_file ${workpath}/pre-dest ${destroot} ${prefix}/share/man/man1/port.1 i386 ppc
-# will test equivalence of files and copy them if they are the same (for the different architectures) 
-proc merge_file {base target file archs} {
-    set basearch [lindex ${archs} 0]
-    ui_debug "ba: '${basearch}' ('${archs}')"
-    foreach arch [lrange ${archs} 1 end] {
-        # checking for differences; TODO: error more gracefully on non-equal files
-        exec "/usr/bin/diff" "-q" "${base}/${basearch}${file}" "${base}/${arch}${file}"
-    }
-    ui_debug "ba: '${basearch}'"
-    file copy "${base}/${basearch}${file}" "${target}${file}"
-}
-
-# merges multiple "single-arch" destroots into the final destroot
-# 'base' is the path where the different directories (one for each arch) are
-# e.g. call 'merge ${workpath}/pre-dest' with having a destroot in ${workpath}/pre-dest/i386 and ${workpath}/pre-dest/ppc64 -- single arch -- each
-proc merge {base} {
-    global destroot
-
-    # test which architectures are available, set one as base-architecture
-    set archs ""
-    set base_arch ""
-    foreach arch {"i386" "x86_64" "ppc" "ppc64"} {
-        if [file exists "${base}/${arch}"] {
-            set archs [concat ${archs} ${arch}]
-            set base_arch ${arch}
-        }
-    }
-    ui_debug "merging architectures ${archs}, base_arch is ${base_arch}"
-
-    # traverse the base-architecture directory
-    set basepath "${base}/${base_arch}"
-    fs-traverse file "${basepath}" {
-        set fpath [string range "${file}" [string length "${basepath}"] [string length "${file}"]]
-        if {${fpath} != ""} {
-            # determine the type (dir/file/link)
-            set filetype [exec "/usr/bin/file" "-b" "${basepath}${fpath}"]
-            switch -regexp ${filetype} {
-                directory {
-                    # just create directories
-                    ui_debug "mrg: directory ${fpath}"
-                    file mkdir "${destroot}${fpath}"
-                }
-                symbolic\ link.* {
-                    # copy symlinks, TODO: check if targets match!
-                    ui_debug "mrg: symlink ${fpath}"
-                    file copy "${basepath}${fpath}" "${destroot}${fpath}"
-                }
-                Mach-O.* {
-                    merge_lipo "${base}" "${destroot}" "${fpath}" "${archs}"
-                }
-                current\ ar\ archive {
-                    merge_lipo "${base}" "${destroot}" "${fpath}" "${archs}"
-                }
-                ASCII\ C\ program\ text {
-                    merge_cpp "${base}" "${destroot}" "${fpath}" "${archs}"
-                }
-                default {
-                    ui_debug "unknown file type: ${filetype}"
-                    merge_file "${base}" "${destroot}" "${fpath}" "${archs}"
-                }
-            }
-        }
-    }
->>>>>>> 8688d420
-}
+}
