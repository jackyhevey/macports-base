# -*- coding: utf-8; mode: tcl; tab-width: 4; indent-tabs-mode: nil; c-basic-offset: 4 -*- vim:fenc=utf-8:filetype=tcl:et:sw=4:ts=4:sts=4
# portutil.tcl
# $Id$
#
# Copyright (c) 2004 Robert Shaw <rshaw@opendarwin.org>
# Copyright (c) 2002 Apple Computer, Inc.
# Copyright (c) 2006, 2007 Markus W. Weissmann <mww@macports.org>
# All rights reserved.
#
# Redistribution and use in source and binary forms, with or without
# modification, are permitted provided that the following conditions
# are met:
# 1. Redistributions of source code must retain the above copyright
#    notice, this list of conditions and the following disclaimer.
# 2. Redistributions in binary form must reproduce the above copyright
#    notice, this list of conditions and the following disclaimer in the
#    documentation and/or other materials provided with the distribution.
# 3. Neither the name of Apple Computer, Inc. nor the names of its contributors
#    may be used to endorse or promote products derived from this software
#    without specific prior written permission.
#
# THIS SOFTWARE IS PROVIDED BY THE COPYRIGHT HOLDERS AND CONTRIBUTORS "AS IS"
# AND ANY EXPRESS OR IMPLIED WARRANTIES, INCLUDING, BUT NOT LIMITED TO, THE
# IMPLIED WARRANTIES OF MERCHANTABILITY AND FITNESS FOR A PARTICULAR PURPOSE
# ARE DISCLAIMED. IN NO EVENT SHALL THE COPYRIGHT OWNER OR CONTRIBUTORS BE
# LIABLE FOR ANY DIRECT, INDIRECT, INCIDENTAL, SPECIAL, EXEMPLARY, OR
# CONSEQUENTIAL DAMAGES (INCLUDING, BUT NOT LIMITED TO, PROCUREMENT OF
# SUBSTITUTE GOODS OR SERVICES; LOSS OF USE, DATA, OR PROFITS; OR BUSINESS
# INTERRUPTION) HOWEVER CAUSED AND ON ANY THEORY OF LIABILITY, WHETHER IN
# CONTRACT, STRICT LIABILITY, OR TORT (INCLUDING NEGLIGENCE OR OTHERWISE)
# ARISING IN ANY WAY OUT OF THE USE OF THIS SOFTWARE, EVEN IF ADVISED OF THE
# POSSIBILITY OF SUCH DAMAGE.
#

package provide portutil 1.0
package require Pextlib 1.0
package require macports_dlist 1.0
package require macports_util 1.0
package require msgcat
package require porttrace 1.0

global targets target_uniqid all_variants

set targets [list]
set target_uniqid 0

set all_variants [list]

########### External High Level Procedures ###########

namespace eval options {
}

# option
# This is an accessor for Portfile options.  Targets may use
# this in the same style as the standard Tcl "set" procedure.
#   option  - the name of the option to read or write
#       not called 'name' because this would fail if its value was 'name'...
#   value - an optional value to assign to the option

proc option {option args} {
    # XXX: right now we just transparently use globals
    # eventually this will need to bridge the options between
    # the Portfile's interpreter and the target's interpreters.
    global $option
    if {[llength $args] > 0} {
        ui_debug "setting option $option to $args"
        set $option [lindex $args 0]
    }
    return [set $option]
}

# exists
# This is an accessor for Portfile options.  Targets may use
# this procedure to test for the existence of a Portfile option.
#   option - the name of the option to test for existence

proc exists {option} {
    # XXX: right now we just transparently use globals
    # eventually this will need to bridge the options between
    # the Portfile's interpreter and the target's interpreters.
    global $option
    return [info exists $option]
}

##
# Handle an option
#
# @param option name of the option
# @param args arguments
proc handle_option {option args} {
    global $option user_options option_procs

    if {![info exists user_options($option)]} {
        set $option $args
    }
}

##
# Handle option-append
#
# @param option name of the option
# @param args arguments
proc handle_option-append {option args} {
    global $option user_options option_procs

    if {![info exists user_options($option)]} {
        if {[info exists $option]} {
            set $option [concat [set $option] $args]
        } else {
            set $option $args
        }
    }
}

##
# Handle option-delete
#
# @param option name of the option
# @param args arguments
proc handle_option-delete {option args} {
    global $option user_options option_procs

    if {![info exists user_options($option)] && [info exists $option]} {
        set temp [set $option]
        foreach val $args {
            set temp [ldelete $temp $val]
        }
        set $option $temp
    }
}

##
# Handle option-replace
#
# @param option name of the option
# @param args arguments
proc handle_option-replace {option args} {
    global $option user_options option_procs

    if {![info exists user_options($option)] && [info exists $option]} {
        set temp [set $option]
        foreach val $args {
            set temp [strsed $temp $val]
        }
        set $option $temp
    }
}

# options
# Exports options in an array as externally callable procedures
# Thus, "options name date" would create procedures named "name"
# and "date" that set global variables "name" and "date", respectively
# When an option is modified in any way, options::$option is called,
# if it exists
# Arguments: <list of options>
proc options {args} {
    foreach option $args {
        interp alias {} $option {} handle_option $option
        interp alias {} $option-append {} handle_option-append $option
        interp alias {} $option-delete {} handle_option-delete $option
        interp alias {} $option-replace {} handle_option-replace $option
    }
}

##
# Export options into PortInfo
#
# @param option the name of the option
# @param action set or delete
# @param value the value to be set, defaults to an empty string
proc options::export {option action {value ""}} {
    global $option PortInfo
    switch $action {
        set {
            set PortInfo($option) $value
        }
        delete {
            unset PortInfo($option)
        }
    }
}

##
# Export multiple options
#
# @param args list of ports to be exported
proc options_export {args} {
    foreach option $args {
        option_proc $option options::export
    }
}

##
# Print a warning for deprecated options
#
# @param option deprecated option
# @param action read/set
# @param value ignored
proc handle_deprecated_option {option action {value ""}} {
    global name $option deprecated_options
    set newoption [lindex $deprecated_options($option) 0]
    set refcount  [lindex $deprecated_options($option) 1]
    global $newoption

    if {$newoption == ""} {
        ui_warn "Port $name using deprecated option \"$option\"."
        return
    }

    # Increment reference counter
    lset deprecated_options($option) 1 [expr $refcount + 1]

    if {$action != "read"} {
        $newoption [set $option]
    } else {
        $option [set $newoption]
    }
}

##
# Get the name of the array containing the deprecated options
# Thin layer avoiding to share global variables without notice
proc get_deprecated_options {} {
    return "deprecated_options"
}

##
# Mark an option as deprecate
# If it is set or accessed, it will be mapped it to the new option
#
# @param option name of the option
# @param newoption name of a superseding option
proc option_deprecate {option {newoption ""} } {
    global deprecated_options
    # If a new option is specified, default the option to $newoption
    set deprecated_options($option) [list $newoption 0]
    # Create a normal option for compatibility
    options $option
    # Register a proc for handling the deprecation
    option_proc $option handle_deprecated_option
}

##
# Registers a proc to be called when an option is changed
#
# @param option the name of the option
# @param args name of procs
proc option_proc {option args} {
    global option_procs $option
    if {[info exists option_procs($option)]} {
        set option_procs($option) [concat $option_procs($option) $args]
        # we're already tracing
    } else {
        set option_procs($option) $args
        trace add variable $option {read write unset} option_proc_trace
    }
}

# option_proc_trace
# trace handler for option reads. Calls option procedures with correct arguments.
proc option_proc_trace {optionName index op} {
    global option_procs
    upvar $optionName $optionName
    switch $op {
        write {
            foreach p $option_procs($optionName) {
                $p $optionName set [set $optionName]
            }
        }
        read {
            foreach p $option_procs($optionName) {
                $p $optionName read
            }
        }
        unset {
            foreach p $option_procs($optionName) {
                if {[catch {$p $optionName delete} result]} {
                    ui_debug "error during unset trace ($p): $result\n$::errorInfo"
                }
            }
            trace add variable $optionName {read write unset} option_proc_trace
        }
    }
}

# commands
# Accepts a list of arguments, of which several options are created
# and used to form a standard set of command options.
proc commands {args} {
    foreach option $args {
        options use_${option} ${option}.dir ${option}.pre_args ${option}.args ${option}.post_args ${option}.env ${option}.type ${option}.cmd
    }
}

# Given a command name, assemble a command string
# composed of the command options.
proc command_string {command} {
    global ${command}.dir ${command}.pre_args ${command}.args ${command}.post_args ${command}.cmd

    if {[info exists ${command}.dir]} {
        append cmdstring "cd \"[set ${command}.dir]\" &&"
    }

    if {[info exists ${command}.cmd]} {
        foreach string [set ${command}.cmd] {
            append cmdstring " $string"
        }
    } else {
        append cmdstring " ${command}"
    }

    foreach var "${command}.pre_args ${command}.args ${command}.post_args" {
        if {[info exists $var]} {
            foreach string [set ${var}] {
                append cmdstring " ${string}"
            }
        }
    }

    ui_debug "Assembled command: '$cmdstring'"
    return $cmdstring
}

# Given a command name, execute it with the options.
# command_exec command [-notty] [command_prefix [command_suffix]]
# command           name of the command
# command_prefix    additional command prefix (typically pipe command)
# command_suffix    additional command suffix (typically redirection)
proc command_exec {command args} {
    global ${command}.env ${command}.env_array env
    set notty 0
    set command_prefix ""
    set command_suffix ""

    if {[llength $args] > 0} {
        if {[lindex $args 0] == "-notty"} {
            set notty 1
            set args [lrange $args 1 end]
        }

        if {[llength $args] > 0} {
            set command_prefix [lindex $args 0]
            if {[llength $args] > 1} {
                set command_suffix [lindex $args 1]
            }
        }
    }

    # Set the environment.
    # If the array doesn't exist, we create it with the value
    # coming from ${command}.env
    # Otherwise, it means the caller actually played with the environment
    # array already (e.g. configure flags).
    if {![array exists ${command}.env_array]} {
        parse_environment ${command}
    }
    if {[option macosx_deployment_target] ne ""} {
        set ${command}.env_array(MACOSX_DEPLOYMENT_TARGET) [option macosx_deployment_target]
    }

    # Debug that.
    ui_debug "Environment: [environment_array_to_string ${command}.env_array]"

    # Get the command string.
    set cmdstring [command_string ${command}]

    # Call this command.
    # TODO: move that to the system native call?
    # Save the environment.
    array set saved_env [array get env]
    # Set the overriden variables from the portfile.
    array set env [array get ${command}.env_array]
    # Call the command.
    set fullcmdstring "$command_prefix $cmdstring $command_suffix"
    if {$notty} {
        set code [catch {system -notty $fullcmdstring} result]
    } else {
        set code [catch {system $fullcmdstring} result]
    }
    # Unset the command array until next time.
    array unset ${command}.env_array

    # Restore the environment.
    array unset env *
    unsetenv *
    array set env [array get saved_env]

    # Return as if system had been called directly.
    return -code $code $result
}

# default
# Sets a variable to the supplied default if it does not exist,
# and adds a variable trace. The variable traces allows for delayed
# variable and command expansion in the variable's default value.
proc default {option val} {
    global $option option_defaults
    if {[info exists option_defaults($option)]} {
        ui_debug "Re-registering default for $option"
        # remove the old trace
        trace vdelete $option rwu default_check
    } else {
        # If option is already set and we did not set it
        # do not reset the value
        if {[info exists $option]} {
            return
        }
    }
    set option_defaults($option) $val
    set $option $val
    trace variable $option rwu default_check
}

# default_check
# trace handler to provide delayed variable & command expansion
# for default variable values
proc default_check {optionName index op} {
    global option_defaults $optionName
    switch $op {
        w {
            unset option_defaults($optionName)
            trace vdelete $optionName rwu default_check
            return
        }
        r {
            upvar $optionName option
            uplevel #0 set $optionName $option_defaults($optionName)
            return
        }
        u {
            unset option_defaults($optionName)
            trace vdelete $optionName rwu default_check
            return
        }
    }
}

# Notes are displayed at (1) the end of the activation phase and (2) when
# action_notes is executed.
proc notes {args} {
    global PortInfo portnotes

    set PortInfo(notes) [string trim [join $args]]
    set portnotes $PortInfo(notes)
}

# variant <provides> [<provides> ...] [requires <requires> [<requires>]]
# Portfile level procedure to provide support for declaring variants
proc variant {args} {
    global all_variants PortInfo porturl

    # Each key in PortInfo(vinfo) maps to an array which contains the
    # following keys:
    #   * conflicts
    #   * description: This key's mapping is duplicated in
    #                  PortInfo(variant_desc) for backward compatibility
    #                  reasons (specifically 1.7.0's format of PortIndex).
    #   * is_default: This key exists iff the variant is a default variant.
    #   * requires
    if {![info exists PortInfo(vinfo)]} {
        set PortInfo(vinfo) {}
    }
    array set vinfo $PortInfo(vinfo)

    set len [llength $args]
    if {$len < 2} {
        return -code error "Malformed variant specification"
    }
    set code [lindex $args end]
    set args [lrange $args 0 [expr $len - 2]]

    set ditem [variant_new "temp-variant"]

    # mode indicates what the arg is interpreted as.
    # possible mode keywords are: requires, conflicts, provides
    # The default mode is provides.  Arguments are added to the
    # most recently specified mode (left to right).
    set mode "provides"
    foreach arg $args {
        switch -exact $arg {
            description -
            provides -
            requires -
            conflicts { set mode $arg }
            default { ditem_append $ditem $mode $arg }
        }
    }
    ditem_key $ditem name "[join [ditem_key $ditem provides] -]"

    # make a user procedure named variant-blah-blah
    # we will call this procedure during variant-run
    makeuserproc "variant-[ditem_key $ditem name]" \{$code\}

    # Export provided variant to PortInfo
    # (don't list it twice if the variant was already defined, which can happen
    # with universal or group code).
    set variant_provides [ditem_key $ditem provides]
    if {[variant_exists $variant_provides]} {
        # This variant was already defined. Remove it from the dlist.
        variant_remove_ditem $variant_provides
    } else {
        # Create an array to contain the variant's information.
        if {![info exists vinfo($variant_provides)]} {
            set vinfo($variant_provides) {}
        }
        array set variant $vinfo($variant_provides)

        # Set conflicts.
        set vconflicts [join [lsort [ditem_key $ditem conflicts]]]
        if {$vconflicts ne ""} {
            array set variant [list conflicts $vconflicts]
        }

        lappend PortInfo(variants) $variant_provides
        set vdesc [join [ditem_key $ditem description]]

        # read global variant description, if none given
        if {$vdesc == ""} {
            set vdesc [variant_desc $porturl $variant_provides]
        }

        # Set description.
        if {$vdesc ne ""} {
            array set variant [list description $vdesc]
            # XXX: The following line should be removed after 1.8.0 is
            #      released.
            lappend PortInfo(variant_desc) $variant_provides $vdesc
        }

        # Set requires.
        set vrequires [join [lsort [ditem_key $ditem requires]]]
        if {$vrequires ne ""} {
            array set variant [list requires $vrequires]
        }
    }

    # Add the variant (back) to PortInfo(vinfo).
    array set vinfo [list $variant_provides [array get variant]]
    set PortInfo(vinfo) [array get vinfo]

    # Finally append the ditem to the dlist.
    lappend all_variants $ditem
}

# variant_isset name
# Returns 1 if variant name selected, otherwise 0
proc variant_isset {name} {
    global variations

    if {[info exists variations($name)] && $variations($name) == "+"} {
        return 1
    }
    return 0
}

# variant_set name
# Sets variant to run for current portfile
proc variant_set {name} {
    global variations
    set variations($name) +
}

# variant_remove_ditem name
# Remove variant name's ditem from the all_variants dlist
proc variant_remove_ditem {name} {
    global all_variants
    set item_index 0
    foreach variant_item $all_variants {
        set item_provides [ditem_key $variant_item provides]
        if {$item_provides == $name} {
            set all_variants [lreplace $all_variants $item_index $item_index]
            break
        }

        incr item_index
    }
}

# variant_exists name
# determine if a variant exists.
proc variant_exists {name} {
    global PortInfo
    if {[info exists PortInfo(variants)] &&
      [lsearch -exact $PortInfo(variants) $name] >= 0} {
        return 1
    }

    return 0
}

##
# Load the global description file for a port tree
#
# @param descfile path to the descriptions file
proc load_variant_desc_file {descfile} {
    global variant_descs_global

    if {![info exists variant_descs_global($descfile)]} {
        set variant_descs_global($descfile) yes

        if {[file exists $descfile]} {
            ui_debug "Reading variant descriptions from $descfile"

            if {[catch {set fd [open $descfile r]} err]} {
                ui_warn "Could not open global variant description file: $err"
                return ""
            }
            set lineno 0
            while {[gets $fd line] >= 0} {
                incr lineno
                set name [lindex $line 0]
                set desc [lindex $line 1]
                if {$name != "" && $desc != ""} {
                    set variant_descs_global(${descfile}_$name) $desc
                } else {
                    ui_warn "Invalid variant description in $descfile at line $lineno"
                }
            }
            close $fd
        }
    }
}

##
# Get description for a variant from global descriptions file
#
# @param porturl url to a port
# @param variant name
# @return description from descriptions file or an empty string
proc variant_desc {porturl variant} {
    global variant_descs_global

    set descfile [getportresourcepath $porturl "port1.0/variant_descriptions.conf" no]
    load_variant_desc_file $descfile

    if {[info exists variant_descs_global(${descfile}_${variant})]} {
        return $variant_descs_global(${descfile}_${variant})
    } else {
        set descfile [getdefaultportresourcepath "port1.0/variant_descriptions.conf"]
        load_variant_desc_file $descfile

        if {[info exists variant_descs_global(${descfile}_${variant})]} {
            return $variant_descs_global(${descfile}_${variant})
        }

        return ""
    }
}

# platform <os> [<release>] [<arch>]
# Portfile level procedure to provide support for declaring platform-specifics
# Basically, just wrap 'variant', so that Portfiles' platform declarations can
# be more readable, and support arch and version specifics
proc platform {args} {
    global all_variants PortInfo os.platform os.arch os.version os.major

    set len [llength $args]
    if {$len < 2} {
        return -code error "Malformed platform variant specification"
    }
    set code [lindex $args end]
    set os [lindex $args 0]
    set args [lrange $args 1 [expr $len - 2]]

    set ditem [variant_new "temp-variant"]

    foreach arg $args {
        if {[regexp {(^[0-9]+$)} $arg match result]} {
            set release $result
        } elseif {[regexp {([a-zA-Z0-9]*)} $arg match result]} {
            set arch $result
        }
    }

    # Add the variant for this platform
    set platform $os
    if {[info exists release]} { set platform ${platform}_${release} }
    if {[info exists arch]} { set platform ${platform}_${arch} }

    # Pick up a unique name.
    if {[variant_exists $platform]} {
        set suffix 1
        while {[variant_exists "${platform}_${suffix}"]} {
            incr suffix
        }

        set platform "${platform}_${suffix}"
    }
    variant $platform $code

    # Set the variant if this platform matches the platform we're on
    set matches 1
    if {[info exists os.platform] && ${os.platform} == $os} {
        set sel_platform $os
        if {[info exists os.major] && [info exists release]} {
            if {${os.major} == $release } {
                set sel_platform ${sel_platform}_${release}
            } else {
                set matches 0
            }
        }
        if {$matches == 1 && [info exists arch] && [info exists os.arch]} {
            if {${os.arch} == $arch} {
                set sel_platform ${sel_platform}_${arch}
            } else {
                set matches 0
            }
        }
        if {$matches == 1} {
            variant_set $sel_platform
        }
    }
}

########### Environment utility functions ###########

# Parse the environment string of a command, storing the values into the
# associated environment array.
proc parse_environment {command} {
    global ${command}.env ${command}.env_array

    if {[info exists ${command}.env]} {
        # Flatten the environment string.
        set the_environment [join [set ${command}.env]]

        while {[regexp "^(?: *)(\[^= \]+)=(\"|'|)(\[^\"'\]*?)\\2(?: +|$)(.*)$" ${the_environment} matchVar key delimiter value remaining]} {
            set the_environment ${remaining}
            set ${command}.env_array(${key}) ${value}
        }
    } else {
        array set ${command}.env_array {}
    }
}

# Append to the value in the parsed environment.
# Leave the environment untouched if the value is empty.
proc append_to_environment_value {command key value} {
    global ${command}.env_array

    if {[string length $value] == 0} {
        return
    }

    # Parse out any delimiter.
    set append_value $value
    if {[regexp {^("|')(.*)\1$} $append_value matchVar append_delim matchedValue]} {
        set append_value $matchedValue
    }

    if {[info exists ${command}.env_array($key)]} {
        set original_value [set ${command}.env_array($key)]
        set ${command}.env_array($key) "${original_value} ${append_value}"
    } else {
        set ${command}.env_array($key) $append_value
    }
}

# Append several items to a value in the parsed environment.
proc append_list_to_environment_value {command key vallist} {
    foreach {value} $vallist {
        append_to_environment_value ${command} $key $value
    }
}

# Build the environment as a string.
# Remark: this method is only used for debugging purposes.
proc environment_array_to_string {environment_array} {
    upvar 1 ${environment_array} env_array

    set theString ""
    foreach {key value} [array get env_array] {
        if {$theString == ""} {
            set theString "$key='$value'"
        } else {
            set theString "${theString} $key='$value'"
        }
    }

    return $theString
}

########### Distname utility functions ###########

# Given a distribution file name, return the appended tag
# Example: getdisttag distfile.tar.gz:tag1 returns "tag1"
# / isn't included in the regexp, thus allowing port specification in URLs.
proc getdisttag {name} {
    if {[regexp {.+:([0-9A-Za-z_-]+)$} $name match tag]} {
        return $tag
    } else {
        return ""
    }
}

# Given a distribution file name, return the name without an attached tag
# Example : getdistname distfile.tar.gz:tag1 returns "distfile.tar.gz"
# / isn't included in the regexp, thus allowing port specification in URLs.
proc getdistname {name} {
    regexp {(.+):[0-9A-Za-z_-]+$} $name match name
    return $name
}

########### Misc Utility Functions ###########

# tbool (testbool)
# If the variable exists in the calling procedure's namespace
# and is set to "yes", return 1. Otherwise, return 0
proc tbool {key} {
    upvar $key $key
    if {[info exists $key]} {
        if {[string equal -nocase [set $key] "yes"]} {
            return 1
        }
    }
    return 0
}

# ldelete
# Deletes a value from the supplied list
proc ldelete {list value} {
    set ix [lsearch -exact $list $value]
    if {$ix >= 0} {
        return [lreplace $list $ix $ix]
    }
    return $list
}

# reinplace
# Provides "sed in place" functionality
proc reinplace {args}  {

    set extended 0
    while 1 {
        set arg [lindex $args 0]
        if {[string index $arg 0] eq "-"} {
            set args [lrange $args 1 end]
            switch [string range $arg 1 end] {
                E {
                    set extended 1
                }
                - {
                    break
                }
                default {
                    error "reinplace: unknown flag '$arg'"
                }
            }
        } else {
            break
        }
    }
    if {[llength $args] < 2} {
        error "reinplace ?-E? pattern file ..."
    }
    set pattern [lindex $args 0]
    set files [lrange $args 1 end]

    foreach file $files {
        if {[catch {set tmpfile [mkstemp "/tmp/[file tail $file].sed.XXXXXXXX"]} error]} {
            global errorInfo
            ui_debug "$errorInfo"
            ui_error "reinplace: $error"
            return -code error "reinplace failed"
        } else {
            # Extract the Tcl Channel number
            set tmpfd [lindex $tmpfile 0]
            # Set tmpfile to only the file name
            set tmpfile [join [lrange $tmpfile 1 end]]
        }

        set cmdline $portutil::autoconf::sed_command
        if {$extended} {
            if {$portutil::autoconf::sed_ext_flag == "N/A"} {
                ui_debug "sed extended regexp not available"
                return -code error "reinplace sed(1) too old"
            }
            lappend cmdline $portutil::autoconf::sed_ext_flag
        }
        set cmdline [concat $cmdline [list $pattern < $file >@ $tmpfd]]
        if {[catch {eval exec $cmdline} error]} {
            global errorInfo
            ui_debug "$errorInfo"
            ui_error "reinplace: $error"
            file delete "$tmpfile"
            close $tmpfd
            return -code error "reinplace sed(1) failed"
        }

        close $tmpfd

        # start gsoc08-privileges
        chownAsRoot $file
        # end gsoc08-privileges

        set attributes [file attributes $file]
        # We need to overwrite this file
        if {[catch {file attributes $file -permissions u+w} error]} {
            global errorInfo
            ui_debug "$errorInfo"
            ui_error "reinplace: $error"
            file delete "$tmpfile"
            return -code error "reinplace permissions failed"
        }

        if {[catch {file copy -force $tmpfile $file} error]} {
            global errorInfo
            ui_debug "$errorInfo"
            ui_error "reinplace: $error"
            file delete "$tmpfile"
            return -code error "reinplace copy failed"
        }

        eval file attributes {$file} $attributes

        file delete "$tmpfile"
    }
    return
}

# delete
# file delete -force by itself doesn't handle directories properly
# on systems older than Tiger. Lets recurse using fs-traverse instead
proc delete {args} {
    ui_debug "delete: $args"
    fs-traverse -depth file $args {
        file delete -force -- $file
        continue
    }
}

# touch
# mimics the BSD touch command
proc touch {args} {
    while {[string match -* [lindex $args 0]]} {
        set arg [string range [lindex $args 0] 1 end]
        set args [lrange $args 1 end]
        switch -- $arg {
            a -
            c -
            m {set options($arg) yes}
            r -
            t {
                set narg [lindex $args 0]
                set args [lrange $args 1 end]
                if {[string length $narg] == 0} {
                    return -code error "touch: option requires an argument -- $arg"
                }
                set options($arg) $narg
                set options(rt) $arg ;# later option overrides earlier
            }
            - break
            default {return -code error "touch: illegal option -- $arg"}
        }
    }

    # parse the r/t options
    if {[info exists options(rt)]} {
        if {[string equal $options(rt) r]} {
            # -r
            # get atime/mtime from the file
            if {[file exists $options(r)]} {
                set atime [file atime $options(r)]
                set mtime [file mtime $options(r)]
            } else {
                return -code error "touch: $options(r): No such file or directory"
            }
        } else {
            # -t
            # parse the time specification
            # turn it into a CCyymmdd hhmmss
            set timespec {^(?:(\d\d)?(\d\d))?(\d\d)(\d\d)(\d\d)(\d\d)(?:\.(\d\d))?$}
            if {[regexp $timespec $options(t) {} CC YY MM DD hh mm SS]} {
                if {[string length $YY] == 0} {
                    set year [clock format [clock seconds] -format %Y]
                } elseif {[string length $CC] == 0} {
                    if {$YY >= 69 && $YY <= 99} {
                        set year 19$YY
                    } else {
                        set year 20$YY
                    }
                } else {
                    set year $CC$YY
                }
                if {[string length $SS] == 0} {
                    set SS 00
                }
                set atime [clock scan "$year$MM$DD $hh$mm$SS"]
                set mtime $atime
            } else {
                return -code error \
                    {touch: out of range or illegal time specification: [[CC]YY]MMDDhhmm[.SS]}
            }
        }
    } else {
        set atime [clock seconds]
        set mtime [clock seconds]
    }

    # do we have any files to process?
    if {[llength $args] == 0} {
        # print usage
        ui_msg {usage: touch [-a] [-c] [-m] [-r file] [-t [[CC]YY]MMDDhhmm[.SS]] file ...}
        return
    }

    foreach file $args {
        if {![file exists $file]} {
            if {[info exists options(c)]} {
                continue
            } else {
                close [open $file w]
            }
        }

        if {[info exists options(a)] || ![info exists options(m)]} {
            file atime $file $atime
        }
        if {[info exists options(m)] || ![info exists options(a)]} {
            file mtime $file $mtime
        }
    }
    return
}

# copy
proc copy {args} {
    eval file copy $args
}

# move
proc move {args} {
    eval file rename $args
}

# ln
# Mimics the BSD ln implementation
# ln [-f] [-h] [-s] [-v] source_file [target_file]
# ln [-f] [-h] [-s] [-v] source_file ... target_dir
proc ln {args} {
    while {[string match -* [lindex $args 0]]} {
        set arg [string range [lindex $args 0] 1 end]
        if {[string length $arg] > 1} {
            set remainder -[string range $arg 1 end]
            set arg [string range $arg 0 0]
            set args [lreplace $args 0 0 $remainder]
        } else {
            set args [lreplace $args 0 0]
        }
        switch -- $arg {
            f -
            h -
            s -
            v {set options($arg) yes}
            - break
            default {return -code error "ln: illegal option -- $arg"}
        }
    }

    if {[llength $args] == 0} {
        ui_msg {usage: ln [-f] [-h] [-s] [-v] source_file [target_file]}
        ui_msg {       ln [-f] [-h] [-s] [-v] file ... directory}
        return
    } elseif {[llength $args] == 1} {
        set files $args
        set target ./
    } else {
        set files [lrange $args 0 [expr [llength $args] - 2]]
        set target [lindex $args end]
    }

    foreach file $files {
        if {[file isdirectory $file] && ![info exists options(s)]} {
            return -code error "ln: $file: Is a directory"
        }

        if {[file isdirectory $target] && ([file type $target] ne "link" || ![info exists options(h)])} {
            set linktarget [file join $target [file tail $file]]
        } else {
            set linktarget $target
        }

        if {![catch {file type $linktarget}]} {
            if {[info exists options(f)]} {
                file delete $linktarget
            } else {
                return -code error "ln: $linktarget: File exists"
            }
        }

        if {[llength $files] > 2} {
            if {![file exists $linktarget]} {
                return -code error "ln: $linktarget: No such file or directory"
            } elseif {![file isdirectory $target]} {
                # this error isn't striclty what BSD ln gives, but I think it's more useful
                return -code error "ln: $target: Not a directory"
            }
        }

        if {[info exists options(v)]} {
            ui_msg "ln: $linktarget -> $file"
        }
        if {[info exists options(s)]} {
            symlink $file $linktarget
        } else {
            file link -hard $linktarget $file
        }
    }
    return
}

# filefindbypath
# Provides searching of the standard path for included files
proc filefindbypath {fname} {
    global distpath filesdir worksrcdir portpath

    if {[file readable $portpath/$fname]} {
        return $portpath/$fname
    } elseif {[file readable $portpath/$filesdir/$fname]} {
        return $portpath/$filesdir/$fname
    } elseif {[file readable $distpath/$fname]} {
        return $distpath/$fname
    }
    return ""
}

# include
# Source a file, looking for it along a standard search path.
proc include {fname} {
    set tgt [filefindbypath $fname]
    if {[string length $tgt]} {
        uplevel "source $tgt"
    } else {
        return -code error "Unable to find include file $fname"
    }
}

# makeuserproc
# This procedure re-writes the user-defined custom target to include
# all the globals in its scope.  This is undeniably ugly, but I haven't
# thought of any other way to do this.
proc makeuserproc {name body} {
    regsub -- "^\{(.*?)" $body "\{ \n foreach g \[info globals\] \{ \n global \$g \n \} \n \\1" body
    eval "proc $name {} $body"
}

# backup
# Operates on universal_filelist, creates universal_archlist
# Save single-architecture files, a temporary location, preserving the original
# directory structure.

proc backup {arch} {
    global universal_archlist universal_filelist workpath
    lappend universal_archlist ${arch}
    foreach file ${universal_filelist} {
        set filedir [file dirname $file]
        xinstall -d ${workpath}/${arch}/${filedir}
        xinstall ${file} ${workpath}/${arch}/${filedir}
    }
}

# lipo
# Operates on universal_filelist, universal_archlist.
# Run lipo(1) on a list of single-arch files.

proc lipo {} {
    global universal_archlist universal_filelist workpath
    foreach file ${universal_filelist} {
        xinstall -d [file dirname $file]
        file delete ${file}
        set lipoSources ""
        foreach arch $universal_archlist {
            append lipoSources "-arch ${arch} ${workpath}/${arch}/${file} "
        }
        system "[findBinary lipo $portutil::autoconf::lipo_path] ${lipoSources}-create -output ${file}"
    }
}


# unobscure maintainer addresses as used in Portfiles
# We allow two obscured forms:
#   (1) User name only with no domain:
#           foo implies foo@macports.org
#   (2) Mangled name:
#           subdomain.tld:username implies username@subdomain.tld
#
proc unobscure_maintainers { list } {
    set result {}
    foreach m $list {
        if {[string first "@" $m] < 0} {
            if {[string first ":" $m] >= 0} {
                set m [regsub -- "(.*):(.*)" $m "\\2@\\1"]
            } else {
                set m "$m@macports.org"
            }
        }
        lappend result $m
    }
    return $result
}




########### Internal Dependency Manipulation Procedures ###########
global ports_dry_last_skipped
set ports_dry_last_skipped ""

proc target_run {ditem} {
<<<<<<< HEAD
    global target_state_fd workpath ports_trace PortInfo ports_dryrun ports_dry_last_skipped current_stage
   set portname [option name]
=======
    global target_state_fd workpath ports_trace PortInfo ports_dryrun ports_dry_last_skipped
    set portname [option name]
>>>>>>> 4176296a
    set result 0
    set skipped 0
    set procedure [ditem_key $ditem procedure]

    if {[ditem_key $ditem state] != "no"} {
        set target_state_fd [open_statefile]
    }

    if {$procedure != ""} {
        set targetname [ditem_key $ditem name]
        if { [tbool ${targetname}.asroot] } {
            elevateToRoot $targetname
        }

        if {[ditem_contains $ditem init]} {
            set result [catch {[ditem_key $ditem init] $targetname} errstr]
        }

        if {$result == 0} {
            # Skip the step if required and explain why through ui_debug.
            # check if the step was already done (as mentioned in the state file)
            if {[ditem_key $ditem state] != "no"
                    && [check_statefile target $targetname $target_state_fd]} {
                ui_debug "Skipping completed $targetname ($portname)"
                set skipped 1
            }

            # Of course, if this is a dry run, don't do the task:
            if {[info exists ports_dryrun] && $ports_dryrun == "yes"} {
                # only one message per portname
                if {$portname != $ports_dry_last_skipped} {
                    ui_msg "For $portname: skipping $targetname (dry run)"
                    set ports_dry_last_skipped $portname
                } else {
                    ui_info "    .. and skipping $targetname"
                }
                set skipped 1
            }

            # otherwise execute the task.
            if {$skipped == 0} {
   
                set target [ditem_key $ditem provides]

                # Execute pre-run procedure
                if {[ditem_contains $ditem prerun]} {
                    set result [catch {[ditem_key $ditem prerun] $targetname} errstr]
                }
                ui_phase  $target
                #start tracelib
                if {($result ==0
                  && [info exists ports_trace]
                  && $ports_trace == "yes"
                  && $target != "clean")} {
                    porttrace::trace_start $workpath

                    # Enable the fence to prevent any creation/modification
                    # outside the sandbox.
                    if {$target != "activate"
                      && $target != "archive"
                      && $target != "install"} {
                        porttrace::trace_enable_fence
                    }

                    # collect deps
                    set depends {}
                    set deptypes {}

                    # Determine deptypes to look for based on target
                    switch $target {
                        fetch       -
                        checksum    { set deptypes "depends_fetch" }
                        extract     -
                        patch       { set deptypes "depends_fetch depends_extract" }
                        configure   -
                        build       { set deptypes "depends_fetch depends_extract depends_lib depends_build" }

                        test        -
                        destroot    -
                        install     -
                        archive     -
                        dmg         -
                        pkg         -
                        portpkg     -
                        mpkg        -
                        rpm         -
                        srpm        -
                        dpkg        -
                        mdmg        -
                        activate    -
                        ""          { set deptypes "depends_fetch depends_extract depends_lib depends_build depends_run" }
                    }

                    # Gather the dependencies for deptypes
                    foreach deptype $deptypes {
                        # Add to the list of dependencies if the option exists and isn't empty.
                        if {[info exists PortInfo($deptype)] && $PortInfo($deptype) != ""} {
                            set depends [concat $depends $PortInfo($deptype)]
                        }
                    }

                    # Dependencies are in the form verb:[param:]port
                    set depsPorts {}
                    foreach depspec $depends {
                        # grab the portname portion of the depspec
                        set dep_portname [lindex [split $depspec :] end]
                        lappend depsPorts $dep_portname
                    }

                    set portlist $depsPorts
                    foreach depName $depsPorts {
                        set portlist [recursive_collect_deps $depName $deptypes $portlist]
                    }

                    if {[llength $deptypes] > 0} {tracelib setdeps $portlist}
                }

                if {$result == 0} {
                    foreach pre [ditem_key $ditem pre] {
                        ui_debug "Executing $pre"
                        set result [catch {$pre $targetname} errstr]
                        if {$result != 0} { break }
                    }
                }

                if {$result == 0} {
                ui_debug "Executing $targetname ($portname)"
                set result [catch {$procedure $targetname} errstr]
                }

                if {$result == 0} {
                    foreach post [ditem_key $ditem post] {
                        ui_debug "Executing $post"
                        set result [catch {$post $targetname} errstr]
                        if {$result != 0} { break }
                    }
                }
                # Execute post-run procedure
                if {[ditem_contains $ditem postrun] && $result == 0} {
                    set postrun [ditem_key $ditem postrun]
                    ui_debug "Executing $postrun"
                    set result [catch {$postrun $targetname} errstr]
                }

                # Check dependencies & file creations outside workpath.
                if {[info exists ports_trace]
                  && $ports_trace == "yes"
                  && $target!="clean"} {

                    tracelib closesocket

                    porttrace::trace_check_violations

                    # End of trace.
                    porttrace::trace_stop
                }
            }
        }
        if {$result == 0} {
            # Only write to state file if:
            # - we indeed performed this step.
            # - this step is not to always be performed
            # - this step must be written to file
            if {$skipped == 0
          && [ditem_key $ditem runtype] != "always"
          && [ditem_key $ditem state] != "no"} {
            write_statefile target $targetname $target_state_fd
            }
        } else {
            global errorInfo
            ui_error "Target $targetname returned: $errstr"
            ui_debug "Backtrace: $errorInfo"
            set result 1
        }

    } else {
        ui_info "Warning: $targetname does not have a registered procedure"
        set result 1
    }

    if {[ditem_key $ditem state] != "no"} {
        close $target_state_fd
    }

    return $result
}

# recursive dependency search for portname
proc recursive_collect_deps {portname deptypes {depsfound {}}} \
{
    set res [mport_lookup $portname]
    if {[llength $res] < 2} \
    {
        return {}
    }

    set depends {}

    array set portinfo [lindex $res 1]
    foreach deptype $deptypes \
    {
        if {[info exists portinfo($deptype)] && $portinfo($deptype) != ""} \
        {
            set depends [concat $depends $portinfo($deptype)]
        }
    }

    set portdeps $depsfound
    foreach depspec $depends \
    {
        set portname [lindex [split $depspec :] end]
        if {[lsearch -exact $portdeps $portname] == -1} {
            lappend portdeps $portname
            set portdeps [recursive_collect_deps $portname $deptypes $portdeps]
        }
    }
    return $portdeps
}


proc eval_targets {target} {
    global targets target_state_fd name version revision portvariants ports_dryrun user_options
    set dlist $targets

    # the statefile will likely be autocleaned away after install,
    # so special-case ignore already-completed install and activate
    if {[registry_exists $name $version $revision $portvariants]} {
        if {$target == "install"} {
            ui_debug "Skipping $target ($name) since this port is already installed"
            return 0
        } elseif {$target == "activate"} {
            set regref [registry_open $name $version $revision $portvariants]
            if {[registry_prop_retr $regref active] != 0} {
                # Something to close the registry entry may be called here, if it existed.
                ui_debug "Skipping $target ($name @${version}_${revision}${portvariants}) since this port is already active"
            } else {
                # do the activate here since target_run doesn't know how to selectively ignore the preceding steps
                if {[info exists ports_dryrun] && $ports_dryrun == "yes"} {
                    ui_msg "For $name: skipping $target (dry run)"
                } else {
                    registry_activate $name ${version}_${revision}${portvariants} [array get user_options]
                }
            }
            return 0
        }
    }

    # Select the subset of targets under $target
    if {$target != ""} {
        set matches [dlist_search $dlist provides $target]

        if {[llength $matches] > 0} {
            set dlist [dlist_append_dependents $dlist [lindex $matches 0] [list]]
            # Special-case 'all'
        } elseif {$target != "all"} {
            ui_error "unknown target: $target"
            return 1
        }
    }

    set dlist [dlist_eval $dlist "" target_run]

    if {[llength $dlist] > 0} {
        # somebody broke!
        set errstring "Warning: the following items did not execute (for $name):"
        foreach ditem $dlist {
            append errstring " [ditem_key $ditem name]"
        }
        ui_info $errstring
        set result 1
    } else {
        set result 0
    }

    return $result
}

# open_statefile
# open file to store name of completed targets
proc open_statefile {args} {
    global workpath worksymlink place_worksymlink name portpath ports_ignore_older
    global altprefix usealtworkpath env applications_dir portbuildpath distpath

    # start gsoc08-privileges
    if { ![file exists $workpath] } {
        if {[catch {set result [file mkdir $workpath]} result]} {
            global errorInfo
            ui_debug "mkdir $workpath: $errorInfo"
        }
    }

    # if unable to write to workpath, implies running without either root privileges
    # or a shared directory owned by the group so use ~/.macports
    if { ![file writable $workpath] } {

        set userid [getuid]
        set username [uid_to_name $userid]

        if { $userid !=0 } {
            ui_msg "MacPorts running without privileges.\
                    You may be unable to complete certain actions (eg install)."
        }

        # set global variable indicating to other functions to use ~/.macports as well
        set usealtworkpath yes

        # do tilde expansion manually - tcl won't expand tildes automatically for curl, etc.
        if {[info exists env(HOME)]} {
            # HOME environment var is set, use it.
            set userhome "$env(HOME)"
        } else {
            # the environment var isn't set, expand ~user instead
            set userhome [file normalize "~${username}"]
        }

        # set alternative prefix global variables
        set altprefix "$userhome/.macports"

        # get alternative paths
        set newworkpath "$altprefix$workpath"
        set newworksymlink "$altprefix$worksymlink"
        set newportbuildpath "$altprefix$portbuildpath"
        set newdistpath "$altprefix$distpath"

        set sourcepath [string map {"work" ""} $worksymlink]
        set newsourcepath "$altprefix/[ string range $sourcepath 1 end ]"

        # copy Portfile (and patch files) if not there already
        # note to maintainers/devs: the original portfile in /opt/local is ALWAYS the one that will be
        #    read by macports. The copying of the portfile is done to preserve the symlink provided
        #    historically by macports from the portfile directory to the work directory.
        #    It is NOT read by MacPorts.
        if {![file exists ${newsourcepath}Portfile] } {
            file mkdir $newsourcepath
            ui_debug "$newsourcepath created"
            ui_debug "Going to copy: ${sourcepath}Portfile"
            file copy ${sourcepath}Portfile $newsourcepath
            if {[file exists ${sourcepath}files] } {
                ui_debug "Going to copy: ${sourcepath}files"
                file copy ${sourcepath}files $newsourcepath
            }
        }

        set workpath $newworkpath
        set worksymlink $newworksymlink
        set portbuildpath $newportbuildpath
        set distpath $newdistpath

        ui_debug "Going to use $newworkpath for statefile."
    } else {
        set usealtworkpath no
    }
    # end gsoc08-privileges

    if {![file isdirectory $workpath]} {
        file mkdir $workpath
    }

    # flock Portfile
    set statefile [file join $workpath .macports.${name}.state]
    if {[file exists $statefile]} {
        if {![file writable $statefile]} {
            return -code error "$statefile is not writable - check permission on port directory"
        }
        if {!([info exists ports_ignore_older] && $ports_ignore_older == "yes") && [file mtime $statefile] < [file mtime ${portpath}/Portfile]} {
            ui_msg "Portfile changed since last build; discarding previous state."
            #file delete $statefile
            delete [file join $workpath]
            file mkdir [file join $workpath]
        }
    }
    chownAsRoot $workpath

    # Create a symlink to the workpath for port authors
    if {[tbool place_worksymlink] && ![file isdirectory $worksymlink]} {
        ui_debug "Attempting ln -sf $workpath $worksymlink"
        ln -sf $workpath $worksymlink
    }
    # de-escalate privileges - only run if MacPorts was started with sudo
    dropPrivileges

    set fd [open $statefile a+]
    if {[catch {flock $fd -exclusive -noblock} result]} {
        if {"$result" == "EAGAIN"} {
            ui_msg "Waiting for lock on $statefile"
        } elseif {"$result" == "EOPNOTSUPP"} {
            # Locking not supported, just return
            return $fd
        } else {
            return -code error "$result obtaining lock on $statefile"
        }
    }
    flock $fd -exclusive
    return $fd
}

# check_statefile
# Check completed/selected state of target/variant $name
proc check_statefile {class name fd} {
    seek $fd 0
    while {[gets $fd line] >= 0} {
        if {$line == "$class: $name"} {
            return 1
        }
    }
    return 0
}

# write_statefile
# Set target $name completed in the state file
proc write_statefile {class name fd} {
    if {[check_statefile $class $name $fd]} {
        return 0
    }
    seek $fd 0 end
    puts $fd "$class: $name"
    flush $fd
}

# check_statefile_variants
# Check that recorded selection of variants match the current selection
proc check_statefile_variants {variations fd} {
    upvar $variations upvariations

    seek $fd 0
    while {[gets $fd line] >= 0} {
        if {[regexp "variant: (.*)" $line match name]} {
            set oldvariations([string range $name 1 end]) [string range $name 0 0]
        }
    }

    set mismatch 0
    if {[array size oldvariations] > 0} {
        if {[array size oldvariations] != [array size upvariations]} {
            set mismatch 1
        } else {
            foreach key [array names upvariations *] {
                if {![info exists oldvariations($key)] || $upvariations($key) != $oldvariations($key)} {
                set mismatch 1
                break
                }
            }
        }
    }

    return $mismatch
}

########### Port Variants ###########

# Each variant which provides a subset of the requested variations
# will be chosen.  Returns a list of the selected variants.
proc choose_variants {dlist variations} {
    upvar $variations upvariations

    set selected [list]

    foreach ditem $dlist {
        # Enumerate through the provides, tallying the pros and cons.
        set pros 0
        set cons 0
        set ignored 0
        foreach flavor [ditem_key $ditem provides] {
            if {[info exists upvariations($flavor)]} {
                if {$upvariations($flavor) == "+"} {
                    incr pros
                } elseif {$upvariations($flavor) == "-"} {
                    incr cons
                }
            } else {
                incr ignored
            }
        }

        if {$cons > 0} { continue }

        if {$pros > 0 && $ignored == 0} {
            lappend selected $ditem
        }
    }
    return $selected
}

proc variant_run {ditem} {
    set name [ditem_key $ditem name]
    ui_debug "Executing variant $name provides [ditem_key $ditem provides]"

    # test for conflicting variants
    foreach v [ditem_key $ditem conflicts] {
        if {[variant_isset $v]} {
            ui_error "[option name]: Variant $name conflicts with $v"
            return 1
        }
    }

    # execute proc with same name as variant.
    if {[catch "variant-${name}" result]} {
        global errorInfo
        ui_debug "$errorInfo"
        ui_error "[option name]: Error executing $name: $result"
        return 1
    }
    return 0
}

# Given a list of variant specifications, return a canonical string form
# for the registry.
    # The strategy is as follows: regardless of how some collection of variants
    # was turned on or off, a particular instance of the port is uniquely
    # characterized by the set of variants that are *on*. Thus, record those
    # variants in a string in a standard order as +var1+var2 etc.
    # XXX: this doesn't quite work because of default variants, see ticket #2377
proc canonicalize_variants {variants} {
    array set vara $variants
    set result ""
    set vlist [lsort -ascii [array names vara]]
    foreach v $vlist {
        if {$vara($v) == "+"} {
            append result +$v
        }
    }
    return $result
}

proc eval_variants {variations} {
    global all_variants ports_force PortInfo portvariants
    set dlist $all_variants
    upvar $variations upvariations
    set chosen [choose_variants $dlist upvariations]
    set portname $PortInfo(name)

    # Check to make sure the requested variations are available with this
    # port, if one is not, warn the user and remove the variant from the
    # array.
    foreach key [array names upvariations *] {
        if {![info exists PortInfo(variants)] ||
            [lsearch $PortInfo(variants) $key] == -1} {
            ui_debug "Requested variant $key is not provided by port $portname."
            array unset upvariations $key
        }
    }

    # now that we've selected variants, change all provides [a b c] to [a-b-c]
    # this will eliminate ambiguity between item a, b, and a-b while fulfilling requirments.
    #foreach obj $dlist {
    #    $obj set provides [list [join [$obj get provides] -]]
    #}

    set newlist [list]
    foreach variant $chosen {
        set newlist [dlist_append_dependents $dlist $variant $newlist]
    }

    set dlist [dlist_eval $newlist "" variant_run]
    if {[llength $dlist] > 0} {
        return 1
    }

    # Now compute the true active array of variants. Note we do not
    # change upvariations any further, since that represents the
    # requested list of variations; but the registry for consistency
    # must encode the actual list of variants evaluated, however that
    # came to pass (dependencies, defaults, etc.) While we're at it,
    # it's convenient to check for inconsistent requests for
    # variations, namely foo +requirer -required where the 'requirer'
    # variant requires the 'required' one.
    array set activevariants [list]
    foreach dvar $newlist {
        set thevar [ditem_key $dvar provides]
        if {[info exists upvariations($thevar)] && $upvariations($thevar) eq "-"} {
            set chosenlist ""
            foreach choice $chosen {
                lappend chosenlist +[ditem_key $choice provides]
            }
            ui_error "Inconsistent variant specification: $portname variant +$thevar is required by at least one of $chosenlist, but specified -$thevar"
            return 1
        }
        set activevariants($thevar) "+"
    }

    # Record a canonical variant string, used e.g. in accessing the registry
    set portvariants [canonicalize_variants [array get activevariants]]

    # Make this important information visible in PortInfo
    set PortInfo(active_variants) [array get activevariants]
    set PortInfo(canonical_active_variants) $portvariants

    # XXX: I suspect it would actually work better in the following
    # block to record the activevariants in the statefile rather than
    # the upvariations, since as far as I can see different sets of
    # upvariations which amount to the same activevariants in the end
    # can share all aspects of the build. But I'm leaving this alone
    # for the time being, so that someone with more extensive
    # experience can examine the idea before putting it into
    # action. -- GlenWhitney

    return 0
}

proc check_variants {variations target} {
    global targets ports_force ports_dryrun PortInfo
    upvar $variations upvariations
    set result 0
    set portname $PortInfo(name)

    # Make sure the variations match those stored in the statefile.
    # If they don't match, print an error indicating a 'port clean'
    # should be performed.
    # - Skip this test if the target indicated target_state no
    # - Skip this test if the statefile is empty.
    # - Skip this test if ports_force was specified.

    # Assume we do not need the statefile
    set statereq 0
    set ditems [dlist_search $targets provides $target]
    foreach d $ditems {
        if {[ditem_key $d state] != "no"} {
            # At least one matching target requires the state file
            set statereq 1
            break
        }
    }
    if { $statereq &&
        !([info exists ports_force] && $ports_force == "yes")} {

        set state_fd [open_statefile]

        if {[check_statefile_variants upvariations $state_fd]} {
            ui_error "Requested variants do not match original selection.\nPlease perform 'port clean $portname' or specify the force option."
            set result 1
        } elseif {!([info exists ports_dryrun] && $ports_dryrun == "yes")} {
            # Write variations out to the statefile
            foreach key [array names upvariations *] {
            write_statefile variant $upvariations($key)$key $state_fd
            }
        }

        close $state_fd
    }

    return $result
}

proc default_universal_variant_allowed {args} {

    if {[variant_exists universal]} {
        ui_debug "universal variant already exists, so not adding the default one"
        return no
    } elseif {[exists universal_variant] && ![option universal_variant]} {
        ui_debug "'universal_variant no' specified, so not adding the default universal variant"
        return no
    } elseif {[exists use_xmkmf] && [option use_xmkmf]} {
        ui_debug "using xmkmf, so not adding the default universal variant"
        return no
    } elseif {[exists use_configure] && ![option use_configure] && ![exists xcode.project]} {
        # Allow +universal if port uses xcode portgroup.
        ui_debug "not using configure, so not adding the default universal variant"
        return no
    } elseif {![exists os.universal_supported] || ![option os.universal_supported]} {
        ui_debug "OS doesn't support universal builds, so not adding the default universal variant"
        return no
    } else {
        ui_debug "adding the default universal variant"
        return yes
    }
}

proc add_default_universal_variant {args} {
    # Declare default universal variant (all the magic happens in portconfigure now)
    variant universal {}
}

# Target class definition.

# constructor for target object
proc target_new {name procedure} {
    global targets
    set ditem [ditem_create]

    ditem_key $ditem name $name
    ditem_key $ditem procedure $procedure

    lappend targets $ditem

    return $ditem
}

proc target_provides {ditem args} {
    global targets
    # Register the pre-/post- hooks for use in Portfile.
    # Portfile syntax: pre-fetch { puts "hello world" }
    # User-code exceptions are caught and returned as a result of the target.
    # Thus if the user code breaks, dependent targets will not execute.
    foreach target $args {
        set origproc [ditem_key $ditem procedure]
        set ident [ditem_key $ditem name]
        if {[info commands $target] != ""} {
            ui_debug "$ident registered provides '$target', a pre-existing procedure. Target override will not be provided"
        } else {
            proc $target {args} "
                variable proc_index
                set proc_index \[llength \[ditem_key $ditem proc\]\]
                ditem_key $ditem procedure proc-${ident}-${target}-\${proc_index}
                proc proc-${ident}-${target}-\${proc_index} {name} \"
                    if {\\\[catch userproc-${ident}-${target}-\${proc_index} result\\\]} {
                        return -code error \\\$result
                    } else {
                        return 0
                    }
                \"
                proc do-$target {} { $origproc $target }
                makeuserproc userproc-${ident}-${target}-\${proc_index} \$args
            "
        }
        proc pre-$target {args} "
            variable proc_index
            set proc_index \[llength \[ditem_key $ditem pre\]\]
            ditem_append $ditem pre proc-pre-${ident}-${target}-\${proc_index}
            proc proc-pre-${ident}-${target}-\${proc_index} {name} \"
                if {\\\[catch userproc-pre-${ident}-${target}-\${proc_index} result\\\]} {
                    return -code error \\\$result
                } else {
                    return 0
                }
            \"
            makeuserproc userproc-pre-${ident}-${target}-\${proc_index} \$args
        "
        proc post-$target {args} "
            variable proc_index
            set proc_index \[llength \[ditem_key $ditem post\]\]
            ditem_append $ditem post proc-post-${ident}-${target}-\${proc_index}
            proc proc-post-${ident}-${target}-\${proc_index} {name} \"
                if {\\\[catch userproc-post-${ident}-${target}-\${proc_index} result\\\]} {
                    return -code error \\\$result
                } else {
                    return 0
                }
            \"
            makeuserproc userproc-post-${ident}-${target}-\${proc_index} \$args
        "
    }
    eval ditem_append $ditem provides $args
}

proc target_requires {ditem args} {
    eval ditem_append $ditem requires $args
}

proc target_uses {ditem args} {
    eval ditem_append $ditem uses $args
}

proc target_deplist {ditem args} {
    eval ditem_append $ditem deplist $args
}

proc target_prerun {ditem args} {
    eval ditem_append $ditem prerun $args
}

proc target_postrun {ditem args} {
    eval ditem_append $ditem postrun $args
}

proc target_runtype {ditem args} {
    eval ditem_append $ditem runtype $args
}

proc target_state {ditem args} {
    eval ditem_append $ditem state $args
}

proc target_init {ditem args} {
    eval ditem_append $ditem init $args
}

##### variant class #####

# constructor for variant objects
proc variant_new {name} {
    set ditem [ditem_create]
    ditem_key $ditem name $name
    return $ditem
}

proc handle_default_variants {option action {value ""}} {
    global PortInfo
    global variations
    switch -regex $action {
        set|append {
            # Retrieve the information associated with each variant.
            if {![info exists PortInfo(vinfo)]} {
                set PortInfo(vinfo) {}
            }
            array set vinfo $PortInfo(vinfo)

            foreach v $value {
                if {[regexp {([-+])([-A-Za-z0-9_]+)} $v whole val variant]} {
                    # Retrieve the information associated with this variant.
                    if {![info exists vinfo($variant)]} {
                        set vinfo($variant) {}
                    }
                    array set info $vinfo($variant)

                    if {![info exists variations($variant)]} {
                        # Set is_default and update vinfo.
                        array set info [list is_default val]
                        array set vinfo [list $variant [array get info]]

                        set variations($variant) $val
                    }
                }
            }
            # Update PortInfo(vinfo).
            set PortInfo(vinfo) [array get vinfo]
        }
        delete {
            # xxx
        }
    }
}

proc adduser {name args} {
    global os.platform
    set passwd {*}
    set uid [nextuid]
    set gid [existsgroup nogroup]
    set realname ${name}
    set home /dev/null
    set shell /dev/null

    foreach arg $args {
        if {[regexp {([a-z]*)=(.*)} $arg match key val]} {
            set $key $val
        }
    }

    if {[existsuser ${name}] != 0 || [existsuser ${uid}] != 0} {
        return
    }

    if {${os.platform} eq "darwin"} {
        set dscl [findBinary dscl $portutil::autoconf::dscl_path]
        exec $dscl . -create /Users/${name} Password ${passwd}
        exec $dscl . -create /Users/${name} UniqueID ${uid}
        exec $dscl . -create /Users/${name} PrimaryGroupID ${gid}
        exec $dscl . -create /Users/${name} RealName ${realname}
        exec $dscl . -create /Users/${name} NFSHomeDirectory ${home}
        exec $dscl . -create /Users/${name} UserShell ${shell}
    } else {
        # XXX adduser is only available for darwin, add more support here
        ui_warn "WARNING: adduser is not implemented on ${os.platform}."
        ui_warn "The requested user was not created."
    }
}

proc addgroup {name args} {
    global os.platform
    set gid [nextgid]
    set realname ${name}
    set passwd {*}
    set users ""

    foreach arg $args {
        if {[regexp {([a-z]*)=(.*)} $arg match key val]} {
            set $key $val
        }
    }

    if {[existsgroup ${name}] != 0 || [existsgroup ${gid}] != 0} {
        return
    }

    if {${os.platform} eq "darwin"} {
        set dscl [findBinary dscl $portutil::autoconf::dscl_path]
        exec $dscl . -create /Groups/${name} Password ${passwd}
        exec $dscl . -create /Groups/${name} RealName ${realname}
        exec $dscl . -create /Groups/${name} PrimaryGroupID ${gid}
        if {${users} ne ""} {
            exec $dscl . -create /Groups/${name} GroupMembership ${users}
        }
    } else {
        # XXX addgroup is only available for darwin, add more support here
        ui_warn "WARNING: addgroup is not implemented on ${os.platform}."
        ui_warn "The requested group was not created."
    }
}

# proc to calculate size of a directory
# moved here from portpkg.tcl
proc dirSize {dir} {
    set size    0;
    foreach file [readdir $dir] {
        if {[file type [file join $dir $file]] == "link" } {
            continue
        }
        if {[file isdirectory [file join $dir $file]]} {
            incr size [dirSize [file join $dir $file]]
        } else {
            incr size [file size [file join $dir $file]];
        }
    }
    return $size;
}

<<<<<<< HEAD
# check for a binary in the path
# returns an error code if it cannot be found
proc binaryInPath {binary} {
    global env
    foreach dir [split $env(PATH) :] {
        if {[file executable [file join $dir $binary]]} {
            return [file join $dir $binary]
        }
    }

    return -code error [format [msgcat::mc "Failed to locate '%s' in path: '%s'"] $binary $env(PATH)];
}

# find a binary either in a path defined at MacPorts' configuration time
# or in the PATH environment variable through binaryInPath (fallback)
proc findBinary {prog {autoconf_hint ""}} {
    if {${autoconf_hint} != "" && [file executable ${autoconf_hint}]} {
        return ${autoconf_hint}
    } else {
        if {[catch {set cmd_path [binaryInPath ${prog}]} result] == 0} {
            return ${cmd_path}
        } else {
            return -code error "${result} or at its MacPorts configuration time location, did you move it?"
        }
    }
}

=======
>>>>>>> 4176296a
# Set the UI prefix to something standard (so it can be grepped for in output)
proc set_ui_prefix {} {
    global UI_PREFIX env
    if {[info exists env(UI_PREFIX)]} {
        set UI_PREFIX $env(UI_PREFIX)
    } else {
        set UI_PREFIX "---> "
    }
}

# Use a specified group/version.
proc PortGroup {group version} {
    global porturl

    set groupFile [getportresourcepath $porturl "port1.0/group/${group}-${version}.tcl"]

    if {[file exists $groupFile]} {
        ui_debug "Using group file $groupFile"
        uplevel "source $groupFile"
    } else {
        ui_warn "Group file could not be located."
    }
}

# check if archive type is supported by current system
# returns an error code if it is not
proc archiveTypeIsSupported {type} {
    global os.platform os.version
    set errmsg ""
    switch -regex $type {
        cp(io|gz) {
            set pax "pax"
            if {[catch {set pax [findBinary $pax ${portutil::autoconf::pax_path}]} errmsg] == 0} {
                if {[regexp {z$} $type]} {
                    set gzip "gzip"
                    if {[catch {set gzip [findBinary $gzip ${portutil::autoconf::gzip_path}]} errmsg] == 0} {
                        return 0
                    }
                } else {
                    return 0
                }
            }
        }
        t(ar|bz|lz|xz|gz) {
            set tar "tar"
            if {[catch {set tar [findBinary $tar ${portutil::autoconf::tar_path}]} errmsg] == 0} {
                if {[regexp {z2?$} $type]} {
                    if {[regexp {bz2?$} $type]} {
                        set gzip "bzip2"
                    } elseif {[regexp {lz$} $type]} {
                        set gzip "lzma"
                    } elseif {[regexp {xz$} $type]} {
                        set gzip "xz"
                    } else {
                        set gzip "gzip"
                    }
                    if {[info exists portutil::autoconf::${gzip}_path]} {
                        set hint [set portutil::autoconf::${gzip}_path]
                    } else {
                        set hint ""
                    }
                    if {[catch {set gzip [findBinary $gzip $hint]} errmsg] == 0} {
                        return 0
                    }
                } else {
                    return 0
                }
            }
        }
        xar {
            set xar "xar"
            if {[catch {set xar [findBinary $xar ${portutil::autoconf::xar_path}]} errmsg] == 0} {
                return 0
            }
        }
        zip {
            set zip "zip"
            if {[catch {set zip [findBinary $zip ${portutil::autoconf::zip_path}]} errmsg] == 0} {
                set unzip "unzip"
                if {[catch {set unzip [findBinary $unzip ${portutil::autoconf::unzip_path}]} errmsg] == 0} {
                    return 0
                }
            }
        }
        default {
            return -code error [format [msgcat::mc "Invalid port archive type '%s' specified!"] $type]
        }
    }
    return -code error [format [msgcat::mc "Unsupported port archive type '%s': %s"] $type $errmsg]
}

#
# merge function for universal builds
#

# private function
# merge_lipo base-path target-path relative-path architectures
# e.g. 'merge_lipo ${workpath}/pre-dest ${destroot} ${prefix}/bin/pstree i386 ppc
# will merge binary files with lipo which have to be in the same (relative) path
proc merge_lipo {base target file archs} {
    set exec-lipo ""
    foreach arch ${archs} {
        set exec-lipo [concat ${exec-lipo} [list "-arch" "${arch}" "${base}/${arch}${file}"]]
    }
    set exec-lipo [concat ${exec-lipo}]
    system "[findBinary lipo $portutil::autoconf::lipo_path] ${exec-lipo} -create -output ${target}${file}"
}

# private function
# merge C/C++/.. files
# either just copy (if equivalent) or add CPP directive for differences
# should work for C++, C, Obj-C, Obj-C++ files and headers
proc merge_cpp {base target file archs} {
    merge_file $base $target $file $archs
    # TODO -- instead of just calling merge_file:
    # check if different
    #   no: copy
    #   yes: merge with #elif defined(__i386__) (__x86_64__, __ppc__, __ppc64__)
}

# private function
# merge_file base-path target-path relative-path architectures
# e.g. 'merge_file ${workpath}/pre-dest ${destroot} ${prefix}/share/man/man1/port.1 i386 ppc
# will test equivalence of files and copy them if they are the same (for the different architectures)
proc merge_file {base target file archs} {
    set basearch [lindex ${archs} 0]
    ui_debug "ba: '${basearch}' ('${archs}')"
    foreach arch [lrange ${archs} 1 end] {
        # checking for differences; TODO: error more gracefully on non-equal files
        exec [findBinary diff $portutil::autoconf::diff_path] "-q" "${base}/${basearch}${file}" "${base}/${arch}${file}"
    }
    ui_debug "ba: '${basearch}'"
    file copy "${base}/${basearch}${file}" "${target}${file}"
}

# merges multiple "single-arch" destroots into the final destroot
# 'base' is the path where the different directories (one for each arch) are
# e.g. call 'merge ${workpath}/pre-dest' with having a destroot in ${workpath}/pre-dest/i386 and ${workpath}/pre-dest/ppc64 -- single arch -- each
proc merge {base} {
    global destroot configure.universal_archs

    # test which architectures are available, set one as base-architecture
    set archs ""
    set base_arch ""
    foreach arch ${configure.universal_archs} {
        if [file exists "${base}/${arch}"] {
            set archs [concat ${archs} ${arch}]
            set base_arch ${arch}
        }
    }
    ui_debug "merging architectures ${archs}, base_arch is ${base_arch}"

    # traverse the base-architecture directory
    set basepath "${base}/${base_arch}"
    fs-traverse file "${basepath}" {
        set fpath [string range "${file}" [string length "${basepath}"] [string length "${file}"]]
        if {${fpath} != ""} {
            # determine the type (dir/file/link)
            set filetype [exec [findBinary file $portutil::autoconf::file_path] "-b" "${basepath}${fpath}"]
            switch -regexp ${filetype} {
                directory {
                    # just create directories
                    ui_debug "mrg: directory ${fpath}"
                    file mkdir "${destroot}${fpath}"
                }
                symbolic\ link.* {
                    # copy symlinks, TODO: check if targets match!
                    ui_debug "mrg: symlink ${fpath}"
                    file copy "${basepath}${fpath}" "${destroot}${fpath}"
                }
                Mach-O.* {
                    merge_lipo "${base}" "${destroot}" "${fpath}" "${archs}"
                }
                current\ ar\ archive {
                    merge_lipo "${base}" "${destroot}" "${fpath}" "${archs}"
                }
                ASCII\ C\ program\ text {
                    merge_cpp "${base}" "${destroot}" "${fpath}" "${archs}"
                }
                default {
                    ui_debug "unknown file type: ${filetype}"
                    merge_file "${base}" "${destroot}" "${fpath}" "${archs}"
                }
            }
        }
    }
}

##
# Escape a string for safe use in regular expressions
#
# @param str the string to be quoted
# @return the escaped string
proc quotemeta {str} {
    regsub -all {(\W)} $str {\\\1} str
    return $str
}

##
# Recusively chown the given file or directory to the specified user.
#
# @param path the file/directory to be chowned
# @param user the user to chown file to
proc chown {path user} {
    lchown $path $user

    if {[file isdirectory $path]} {
        fs-traverse myfile ${path} {
            lchown $myfile $user
        }
    }

}

##
# Recusively chown the given file or directory to $macportsuser, using root privileges.
#
# @param path the file/directory to be chowned
proc chownAsRoot {path} {
    global euid macportsuser

    if { [getuid] == 0 } {
        if {[geteuid] != 0} {
            # if started with sudo but have dropped the privileges
            seteuid $euid
            ui_debug "euid changed to: [geteuid]"
            chown  ${path} ${macportsuser}
            ui_debug "chowned $path to $macportsuser"
            seteuid [name_to_uid "$macportsuser"]
            ui_debug "euid changed to: [geteuid]"
        } else {
            # if started with sudo but have elevated back to root already
            chown  ${path} ${macportsuser}
        }
    }
}

##
# Elevate privileges back to root.
#
# @param action the action for which privileges are being elevated
proc elevateToRoot {action} {
    global euid egid macportsuser

    if { [getuid] == 0 && [geteuid] != 0 } {
    # if started with sudo but have dropped the privileges
        ui_debug "Can't run $action on this port without elevated privileges. Escalating privileges back to root."
        setegid $egid
        seteuid $euid
        ui_debug "euid changed to: [geteuid]. egid changed to: [getegid]."
<<<<<<< HEAD
    }

    if { [getuid] != 0 } {
        return -code error "MacPorts requires root privileges for this action";
=======
    } elseif { [getuid] != 0 } {
        return -code error "MacPorts requires root privileges for this action"
>>>>>>> 4176296a
    }
}

##
# de-escalate privileges from root to those of $macportsuser.
#
proc dropPrivileges {} {
    global euid egid macportsuser workpath
    if { [geteuid] == 0 } {
        if { [catch {
<<<<<<< HEAD
                ui_debug "changing euid/egid - current euid: $euid - current egid: $egid"

                #seteuid [name_to_uid [file attributes $workpath -owner]]
                #setegid [name_to_gid [file attributes $workpath -group]]

                setegid [uname_to_gid "$macportsuser"]
                seteuid [name_to_uid "$macportsuser"]
                ui_debug "egid changed to: [getegid]"
                ui_debug "euid changed to: [geteuid]"
=======
                if {[name_to_uid "$macportsuser"] != 0} {
                    ui_debug "changing euid/egid - current euid: $euid - current egid: $egid"

                    #seteuid [name_to_uid [file attributes $workpath -owner]]
                    #setegid [name_to_gid [file attributes $workpath -group]]

                    setegid [uname_to_gid "$macportsuser"]
                    seteuid [name_to_uid "$macportsuser"]
                    ui_debug "egid changed to: [getegid]"
                    ui_debug "euid changed to: [geteuid]"
                }
>>>>>>> 4176296a
            }]
        } {
            ui_debug "$::errorInfo"
            ui_error "Failed to de-escalate privileges."
        }
    } else {
        ui_debug "Privilege de-escalation not attempted as not running as root."
    }
}
<|MERGE_RESOLUTION|>--- conflicted
+++ resolved
@@ -1207,13 +1207,8 @@
 set ports_dry_last_skipped ""
 
 proc target_run {ditem} {
-<<<<<<< HEAD
     global target_state_fd workpath ports_trace PortInfo ports_dryrun ports_dry_last_skipped current_stage
    set portname [option name]
-=======
-    global target_state_fd workpath ports_trace PortInfo ports_dryrun ports_dry_last_skipped
-    set portname [option name]
->>>>>>> 4176296a
     set result 0
     set skipped 0
     set procedure [ditem_key $ditem procedure]
@@ -2119,36 +2114,6 @@
     return $size;
 }
 
-<<<<<<< HEAD
-# check for a binary in the path
-# returns an error code if it cannot be found
-proc binaryInPath {binary} {
-    global env
-    foreach dir [split $env(PATH) :] {
-        if {[file executable [file join $dir $binary]]} {
-            return [file join $dir $binary]
-        }
-    }
-
-    return -code error [format [msgcat::mc "Failed to locate '%s' in path: '%s'"] $binary $env(PATH)];
-}
-
-# find a binary either in a path defined at MacPorts' configuration time
-# or in the PATH environment variable through binaryInPath (fallback)
-proc findBinary {prog {autoconf_hint ""}} {
-    if {${autoconf_hint} != "" && [file executable ${autoconf_hint}]} {
-        return ${autoconf_hint}
-    } else {
-        if {[catch {set cmd_path [binaryInPath ${prog}]} result] == 0} {
-            return ${cmd_path}
-        } else {
-            return -code error "${result} or at its MacPorts configuration time location, did you move it?"
-        }
-    }
-}
-
-=======
->>>>>>> 4176296a
 # Set the UI prefix to something standard (so it can be grepped for in output)
 proc set_ui_prefix {} {
     global UI_PREFIX env
@@ -2399,15 +2364,8 @@
         setegid $egid
         seteuid $euid
         ui_debug "euid changed to: [geteuid]. egid changed to: [getegid]."
-<<<<<<< HEAD
-    }
-
-    if { [getuid] != 0 } {
-        return -code error "MacPorts requires root privileges for this action";
-=======
     } elseif { [getuid] != 0 } {
         return -code error "MacPorts requires root privileges for this action"
->>>>>>> 4176296a
     }
 }
 
@@ -2418,17 +2376,6 @@
     global euid egid macportsuser workpath
     if { [geteuid] == 0 } {
         if { [catch {
-<<<<<<< HEAD
-                ui_debug "changing euid/egid - current euid: $euid - current egid: $egid"
-
-                #seteuid [name_to_uid [file attributes $workpath -owner]]
-                #setegid [name_to_gid [file attributes $workpath -group]]
-
-                setegid [uname_to_gid "$macportsuser"]
-                seteuid [name_to_uid "$macportsuser"]
-                ui_debug "egid changed to: [getegid]"
-                ui_debug "euid changed to: [geteuid]"
-=======
                 if {[name_to_uid "$macportsuser"] != 0} {
                     ui_debug "changing euid/egid - current euid: $euid - current egid: $egid"
 
@@ -2440,7 +2387,6 @@
                     ui_debug "egid changed to: [getegid]"
                     ui_debug "euid changed to: [geteuid]"
                 }
->>>>>>> 4176296a
             }]
         } {
             ui_debug "$::errorInfo"
