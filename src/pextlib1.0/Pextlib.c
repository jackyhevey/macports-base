/*
 * Pextlib.c
 * $Id$
 *
 * Copyright (c) 2002 - 2003 Apple Inc.
 * Copyright (c) 2004 - 2005 Paul Guyot <pguyot@kallisys.net>
 * Copyright (c) 2004 Landon Fuller <landonf@macports.org>
 * Copyright (c) 2012 The MacPorts Project
 * All rights reserved.
 *
 * Redistribution and use in source and binary forms, with or without
 * modification, are permitted provided that the following conditions
 * are met:
 * 1. Redistributions of source code must retain the above copyright
 *    notice, this list of conditions and the following disclaimer.
 * 2. Redistributions in binary form must reproduce the above copyright
 *    notice, this list of conditions and the following disclaimer in the
 *    documentation and/or other materials provided with the distribution.
 * 3. Neither the name of Apple Inc. nor the names of its contributors
 *    may be used to endorse or promote products derived from this software
 *    without specific prior written permission.
 * 
 * THIS SOFTWARE IS PROVIDED BY THE COPYRIGHT HOLDERS AND CONTRIBUTORS "AS IS"
 * AND ANY EXPRESS OR IMPLIED WARRANTIES, INCLUDING, BUT NOT LIMITED TO, THE
 * IMPLIED WARRANTIES OF MERCHANTABILITY AND FITNESS FOR A PARTICULAR PURPOSE
 * ARE DISCLAIMED. IN NO EVENT SHALL THE COPYRIGHT OWNER OR CONTRIBUTORS BE
 * LIABLE FOR ANY DIRECT, INDIRECT, INCIDENTAL, SPECIAL, EXEMPLARY, OR
 * CONSEQUENTIAL DAMAGES (INCLUDING, BUT NOT LIMITED TO, PROCUREMENT OF
 * SUBSTITUTE GOODS OR SERVICES; LOSS OF USE, DATA, OR PROFITS; OR BUSINESS
 * INTERRUPTION) HOWEVER CAUSED AND ON ANY THEORY OF LIABILITY, WHETHER IN
 * CONTRACT, STRICT LIABILITY, OR TORT (INCLUDING NEGLIGENCE OR OTHERWISE)
 * ARISING IN ANY WAY OUT OF THE USE OF THIS SOFTWARE, EVEN IF ADVISED OF THE
 * POSSIBILITY OF SUCH DAMAGE.
 */

#if HAVE_CONFIG_H
#include <config.h>
#endif

#include <sys/types.h>
#include <sys/socket.h>
#include <sys/stat.h>
#include <sys/wait.h>
#include <ctype.h>
#include <errno.h>
#include <fcntl.h>
#include <grp.h>
#include <limits.h>
#include <pwd.h>
#include <stdbool.h>
#include <stdint.h>
#include <stdio.h>
#include <stdlib.h>
#include <string.h>
#include <strings.h>
#include <unistd.h>

#ifdef __MACH__
#include <mach-o/loader.h>
#include <mach-o/fat.h>
#endif

#include <tcl.h>

#include "Pextlib.h"

#include "md5cmd.h"
#include "sha1cmd.h"
#include "rmd160cmd.h"
#include "sha256cmd.h"
#include "base32cmd.h"
#include "fs-traverse.h"
#include "filemap.h"
#include "curl.h"
#include "xinstall.h"
#include "vercomp.h"
#include "readline.h"
#include "uid.h"
#include "tracelib.h"
#include "tty.h"
#include "strsed.h"
#include "readdir.h"
#include "pipe.h"
#include "flock.h"
#include "system.h"
#include "mktemp.h"
#include "realpath.h"
#include "macho.h"

#if HAVE_CRT_EXTERNS_H
#include <crt_externs.h>
#define environ (*_NSGetEnviron())
#else
extern char **environ;
#endif

#if !HAVE_SETMODE
#include "setmode.h"
#endif

static char *
ui_escape(const char *source)
{
    char *d, *dest;
    const char *s;
    size_t dlen;

    s = source;
    dlen = strlen(source) * 2 + 1;
    d = dest = malloc(dlen);
    if (dest == NULL) {
        return NULL;
    }
    while(*s != '\0') {
        switch(*s) {
            case '\\':
            case '}':
            case '{':
                *d = '\\';
                d++;
                *d = *s;
                d++;
                s++;
                break;
            case '\n':
                s++;
                break;
            default:
                *d = *s;
                d++;
                s++;
                break;
        }
    }
    *d = '\0';
    return dest;
}

int
ui_info(Tcl_Interp *interp, char *mesg)
{
    const char ui_proc_start[] = "ui_info [subst -nocommands -novariables {";
    const char ui_proc_end[] = "}]";
    char *script, *string;
    size_t scriptlen, len, remaining;
    int rval;

    string = ui_escape(mesg);
    if (string == NULL)
        return TCL_ERROR;

    len = strlen(string);
    scriptlen = sizeof(ui_proc_start) + len + sizeof(ui_proc_end) - 1;
    script = malloc(scriptlen);
    if (script == NULL)
        return TCL_ERROR;

    memcpy(script, ui_proc_start, sizeof(ui_proc_start));
    remaining = scriptlen - sizeof(ui_proc_start);
    strncat(script, string, remaining);
    remaining -= len;
    strncat(script, ui_proc_end, remaining);
    free(string);
    rval = Tcl_EvalEx(interp, script, -1, 0);
    free(script);
    return rval;
}

int StrsedCmd(ClientData clientData UNUSED, Tcl_Interp *interp, int objc, Tcl_Obj *CONST objv[])
{
    char *pattern, *string, *res;
    int range[2];
    Tcl_Obj *tcl_result;

    if (objc != 3) {
        Tcl_WrongNumArgs(interp, 1, objv, "string pattern");
        return TCL_ERROR;
    }

    string = Tcl_GetString(objv[1]);
    pattern = Tcl_GetString(objv[2]);
    res = strsed(string, pattern, range);
    if (!res) {
        Tcl_SetResult(interp, "strsed failed", TCL_STATIC);
        return TCL_ERROR;
    }
    tcl_result = Tcl_NewStringObj(res, -1);
    Tcl_SetObjResult(interp, tcl_result);
    free(res);
    return TCL_OK;
}

int ExistsuserCmd(ClientData clientData UNUSED, Tcl_Interp *interp, int objc, Tcl_Obj *CONST objv[])
{
    Tcl_Obj *tcl_result;
    struct passwd *pwent;
    char *user;

    if (objc != 2) {
        Tcl_WrongNumArgs(interp, 1, objv, "user");
        return TCL_ERROR;
    }

    user = strdup(Tcl_GetString(objv[1]));
    if (isdigit(*(user)))
        pwent = getpwuid(strtol(user, 0, 0));
    else
        pwent = getpwnam(user);
    free(user);

    if (pwent == NULL)
        tcl_result = Tcl_NewIntObj(0);
    else
        tcl_result = Tcl_NewIntObj(pwent->pw_uid);

    Tcl_SetObjResult(interp, tcl_result);
    return TCL_OK;
}

int ExistsgroupCmd(ClientData clientData UNUSED, Tcl_Interp *interp, int objc, Tcl_Obj *CONST objv[])
{
    Tcl_Obj *tcl_result;
    struct group *grent;
    char *group;

    if (objc != 2) {
        Tcl_WrongNumArgs(interp, 1, objv, "groupname");
        return TCL_ERROR;
    }

    group = strdup(Tcl_GetString(objv[1]));
    if (isdigit(*(group)))
        grent = getgrgid(strtol(group, 0, 0));
    else
        grent = getgrnam(group);
    free(group);

    if (grent == NULL)
        tcl_result = Tcl_NewIntObj(0);
    else
        tcl_result = Tcl_NewIntObj(grent->gr_gid);

    Tcl_SetObjResult(interp, tcl_result);
    return TCL_OK;
}

/* Find the first unused UID > 500
   UIDs > 500 are visible on the login screen of OS X,
   but UIDs < 500 are reserved by Apple */
int NextuidCmd(ClientData clientData UNUSED, Tcl_Interp *interp, int objc UNUSED, Tcl_Obj *CONST objv[] UNUSED)
{
    Tcl_Obj *tcl_result;
    int cur;

    cur = MIN_USABLE_UID;

    while (getpwuid(cur) != NULL) {
        cur++;
    }

    tcl_result = Tcl_NewIntObj(cur);
    Tcl_SetObjResult(interp, tcl_result);
    return TCL_OK;
}

/* Just as with NextuidCmd, return the first unused gid > 500 */
int NextgidCmd(ClientData clientData UNUSED, Tcl_Interp *interp, int objc UNUSED, Tcl_Obj *CONST objv[] UNUSED)
{
    Tcl_Obj *tcl_result;
    int cur;

    cur = MIN_USABLE_GID;

    while (getgrgid(cur) != NULL) {
        cur++;
    }

    tcl_result = Tcl_NewIntObj(cur);
    Tcl_SetObjResult(interp, tcl_result);
    return TCL_OK;
}

int UmaskCmd(ClientData clientData UNUSED, Tcl_Interp *interp, int objc UNUSED, Tcl_Obj *CONST objv[] UNUSED)
{
    Tcl_Obj *tcl_result;
    char *tcl_mask, *p;
    const size_t stringlen = 5; /* 4 digits & \0 */
    int i;
    mode_t *set;
    mode_t newmode;
    mode_t oldmode;

    if (objc != 2) {
        Tcl_WrongNumArgs(interp, 1, objv, "mode");
        return TCL_ERROR;
    }

    tcl_mask = Tcl_GetString(objv[1]);
    if ((set = setmode(tcl_mask)) == NULL) {
        Tcl_SetResult(interp, "Invalid umask mode", TCL_STATIC);
        return TCL_ERROR;
    }

    newmode = getmode(set, 0);
    free(set);

    oldmode = umask(newmode);

    tcl_mask = calloc(1, stringlen); /* 4 digits & \0 */
    if (!tcl_mask) {
        return TCL_ERROR;
    }

    /* Totally gross and cool */
    p = tcl_mask + stringlen - 1;
    for (i = stringlen - 1; i > 0; i--) {
        p--;
        *p = (oldmode & 7) + '0';
        oldmode >>= 3;
    }

    tcl_result = Tcl_NewStringObj(p, -1);
    free(tcl_mask);

    Tcl_SetObjResult(interp, tcl_result);
    return TCL_OK;
}

/**
 * symlink value target
 * Create a symbolic link at target pointing to value
 * See symlink(2) for possible errors
 */
int CreateSymlinkCmd(ClientData clientData UNUSED, Tcl_Interp *interp, int objc, Tcl_Obj *CONST objv[])
{
    char *value, *target;

    if (objc != 3) {
        Tcl_WrongNumArgs(interp, 1, objv, "value target");
        return TCL_ERROR;
    }

    value = Tcl_GetString(objv[1]);
    target = Tcl_GetString(objv[2]);

    if (symlink(value, target) != 0) {
        Tcl_SetErrno(errno);
        Tcl_ResetResult(interp);
        Tcl_AppendResult(interp, "symlink: ", target, " -> ", value, ": ", (char *)Tcl_PosixError(interp), NULL);
        return TCL_ERROR;
    }
    return TCL_OK;
}

/**
 * deletes environment variable
 *
 * Syntax is:
 * unsetenv name (* for all)
 */
int UnsetEnvCmd(ClientData clientData UNUSED, Tcl_Interp *interp, int objc, Tcl_Obj *CONST objv[])
{
    char *name;
    char **envp;
    char *equals;
    size_t len;
    Tcl_Obj *tclList;
    int listLength;
    Tcl_Obj **listArray;
    int loopCounter;

    if (objc != 2) {
        Tcl_WrongNumArgs(interp, 1, objv, "name");
        return TCL_ERROR;
    }

    name = Tcl_GetString(objv[1]);
    if (strchr(name, '=') != NULL) {
        Tcl_SetResult(interp, "only the name should be given", TCL_STATIC);
        return TCL_ERROR;
    }

    if (strcmp(name, "*") == 0) {
#ifndef HAVE_CLEARENV
        /* unset all current environment variables; it'd be best to use
           clearenv() but that is not yet standardized, instead use Tcl's
           list capability to easily build an array of strings for each
           env name, then loop through that list to unsetenv() each one */
        tclList = Tcl_NewListObj( 0, NULL );
        Tcl_IncrRefCount( tclList );
        /* unset all current environment variables */
        for (envp = environ; *envp != NULL; envp++) {
            equals = strchr(*envp, '=');
            if (equals != NULL) {
                len = equals - *envp;
                Tcl_ListObjAppendElement(interp, tclList, Tcl_NewStringObj(*envp, len));
            }
        }
        Tcl_ListObjGetElements(interp, tclList, &listLength, &listArray);
        for (loopCounter = 0; loopCounter < listLength; loopCounter++) {
            unsetenv(Tcl_GetString(listArray[loopCounter]));
        }
        Tcl_DecrRefCount( tclList );
#else
        clearenv();
#endif
#ifndef __APPLE__
        /* Crashes on Linux without this. */
        setenv("MACPORTS_DUMMY", "", 0);
        unsetenv("MACPORTS_DUMMY");
#endif
    } else {
        (void) unsetenv(name);
    }
    /* Tcl appears to become out of sync with the environment when we
       unset things, e.g. 'info exists env(CC)' will succeed where
       'puts $env(CC)' will fail since it doesn't actually exist after
       being unset here.  This forces Tcl to resync to the current state
       (don't care about the actual result, so reset it) */
    Tcl_Eval(interp, "array get env");
    Tcl_ResetResult(interp);

    return TCL_OK;
}

/**
 *
 * Tcl wrapper around lchown() to allow changing ownership of symlinks
 * ('file attributes' follows the symlink).
 *
 * Synopsis: lchown filename user ?group?
 */
int lchownCmd(ClientData clientData UNUSED, Tcl_Interp *interp, int objc, Tcl_Obj *CONST objv[])
{
    CONST char *path;
    long user;
    long group = -1;

    if (objc != 3 && objc != 4) {
        Tcl_WrongNumArgs(interp, 1, objv, "filename user ?group?");
        return TCL_ERROR;
    }

    path = Tcl_GetString(objv[1]);
    if (Tcl_GetLongFromObj(NULL, objv[2], &user) != TCL_OK) {
        CONST char *userString = Tcl_GetString(objv[2]);
        struct passwd *pwent = getpwnam(userString);
        if (pwent == NULL) {
            Tcl_SetResult(interp, "Unknown user given", TCL_STATIC);
            return TCL_ERROR;
        }
        user = pwent->pw_uid;
    }
    if (objc == 4) {
        if (Tcl_GetLongFromObj(NULL, objv[3], &group) != TCL_OK) {
           CONST char *groupString = Tcl_GetString(objv[3]);
           struct group *grent = getgrnam(groupString);
           if (grent == NULL) {
               Tcl_SetResult(interp, "Unknown group given", TCL_STATIC);
               return TCL_ERROR;
           }
           group = grent->gr_gid;
        }
    }
    if (lchown(path, (uid_t) user, (gid_t) group) != 0) {
        Tcl_SetErrno(errno);
        Tcl_ResetResult(interp);
        Tcl_AppendResult(interp, "lchown: ", path, ": ", (char *)Tcl_PosixError(interp), NULL);
        return TCL_ERROR;
    }

    return TCL_OK;
}

#ifdef __MACH__
/**
 * Tcl function to determine whether a file given by path is binary (in terms of being Mach-O)
 * Defined on Mac-Systems only, because the necessary headers are only available there.
 *
 * Synopsis: fileIsBinary filename
 */
static int fileIsBinaryCmd(ClientData clientData UNUSED, Tcl_Interp *interp, int objc, Tcl_Obj *CONST objv[]) {
    const char *path;
    FILE *file;
    uint32_t magic;
    struct stat st;

    if (objc != 2) {
        Tcl_WrongNumArgs(interp, 1, objv, "filename");
        return TCL_ERROR;
    }

    path = Tcl_GetString(objv[1]);
    if (-1 == lstat(path, &st)) {
        /* an error occured */
        Tcl_SetErrno(errno);
        Tcl_ResetResult(interp);
        Tcl_AppendResult(interp, "lstat(", path, "):", (char *)Tcl_PosixError(interp), NULL);
        return TCL_ERROR;
    }
    if (!S_ISREG(st.st_mode)) {
        /* not a regular file, haven't seen directories which are binaries yet */
        Tcl_SetObjResult(interp, Tcl_NewBooleanObj(false));
        return TCL_OK;
    }
    if (NULL == (file = fopen(path, "r"))) {
        Tcl_SetErrno(errno);
        Tcl_ResetResult(interp);
        Tcl_AppendResult(interp, "fopen(", path, "): ", (char *)Tcl_PosixError(interp), NULL);
        return TCL_ERROR;
    }
    if (1 != fread(&magic, sizeof(uint32_t), 1, file)) {
        if (feof(file)) {
            fclose(file);
            /* file is shorter than 4 byte, probably not a binary */
            Tcl_SetObjResult(interp, Tcl_NewBooleanObj(false));
            return TCL_OK;
        }
        /* error while reading */
        Tcl_SetErrno(errno);
        Tcl_ResetResult(interp);
        Tcl_AppendResult(interp, "fread(&magic, 4, 1, ", path, "): ", (char *)Tcl_PosixError(interp), NULL);
        fclose(file);
        return TCL_ERROR;
    }
    if (magic == MH_MAGIC || magic == MH_MAGIC_64) {
        fclose(file);
        /* this is a mach-o file */
        Tcl_SetObjResult(interp, Tcl_NewBooleanObj(true));
        return TCL_OK;
    }
    if (magic == htonl(FAT_MAGIC)) {
        uint32_t archcount;
        /* either universal binary or java class (FAT_MAGIC == 0xcafebabe)
           see /use/share/file/magic/cafebabe for an explanation of what I'm doing here */
        if (1 != fread(&archcount, sizeof(uint32_t), 1, file)) {
            if (feof(file)) {
                fclose(file);
                /* file shorter than 8 byte, probably not a binary either */
                Tcl_SetObjResult(interp, Tcl_NewBooleanObj(false));
                return TCL_OK;
            }
            /* error while reading */
            Tcl_SetErrno(errno);
            Tcl_ResetResult(interp);
            Tcl_AppendResult(interp, "fread(&archcount, 4, 1, ", path, "): ", (char *)Tcl_PosixError(interp), NULL);
            fclose(file);
            return TCL_ERROR;
        }

        /* universal binary header is always big endian */
        archcount = ntohl(archcount);
        if (archcount > 0 && archcount < 20) {
            fclose(file);
            /* universal binary */
            Tcl_SetObjResult(interp, Tcl_NewBooleanObj(true));
            return TCL_OK;
        }

        fclose(file);
        /* probably java class */
        Tcl_SetObjResult(interp, Tcl_NewBooleanObj(false));
        return TCL_OK;
    }
    fclose(file);

    Tcl_SetObjResult(interp, Tcl_NewBooleanObj(false));
    return TCL_OK;
}
#endif

int Pextlib_Init(Tcl_Interp *interp)
{
    if (Tcl_InitStubs(interp, "8.4", 0) == NULL)
        return TCL_ERROR;

	Tcl_CreateObjCommand(interp, "system", SystemCmd, NULL, NULL);
	Tcl_CreateObjCommand(interp, "flock", FlockCmd, NULL, NULL);
	Tcl_CreateObjCommand(interp, "readdir", ReaddirCmd, NULL, NULL);
	Tcl_CreateObjCommand(interp, "strsed", StrsedCmd, NULL, NULL);
	Tcl_CreateObjCommand(interp, "mkstemp", MkstempCmd, NULL, NULL);
	Tcl_CreateObjCommand(interp, "mktemp", MktempCmd, NULL, NULL);
	Tcl_CreateObjCommand(interp, "mkdtemp", MkdtempCmd, NULL, NULL);
	Tcl_CreateObjCommand(interp, "existsuser", ExistsuserCmd, NULL, NULL);
	Tcl_CreateObjCommand(interp, "existsgroup", ExistsgroupCmd, NULL, NULL);
	Tcl_CreateObjCommand(interp, "nextuid", NextuidCmd, NULL, NULL);
	Tcl_CreateObjCommand(interp, "nextgid", NextgidCmd, NULL, NULL);
	Tcl_CreateObjCommand(interp, "md5", MD5Cmd, NULL, NULL);
	Tcl_CreateObjCommand(interp, "xinstall", InstallCmd, NULL, NULL);
	Tcl_CreateObjCommand(interp, "fs-traverse", FsTraverseCmd, NULL, NULL);
	Tcl_CreateObjCommand(interp, "filemap", FilemapCmd, NULL, NULL);
#if 1
	/* the name "rpm-vercomp" is deprecated, use "vercmp" instead */
	Tcl_CreateObjCommand(interp, "rpm-vercomp", VercompCmd, NULL, NULL);
#endif
	Tcl_CreateObjCommand(interp, "vercmp", VercompCmd, NULL, NULL);
	Tcl_CreateObjCommand(interp, "rmd160", RMD160Cmd, NULL, NULL);
	Tcl_CreateObjCommand(interp, "sha256", SHA256Cmd, NULL, NULL);
	Tcl_CreateObjCommand(interp, "base32encode", Base32EncodeCmd, NULL, NULL);
	Tcl_CreateObjCommand(interp, "base32decode", Base32DecodeCmd, NULL, NULL);
	Tcl_CreateObjCommand(interp, "sha1", SHA1Cmd, NULL, NULL);
	Tcl_CreateObjCommand(interp, "umask", UmaskCmd, NULL, NULL);
	Tcl_CreateObjCommand(interp, "pipe", PipeCmd, NULL, NULL);
	Tcl_CreateObjCommand(interp, "curl", CurlCmd, NULL, NULL);
	Tcl_CreateObjCommand(interp, "symlink", CreateSymlinkCmd, NULL, NULL);
	Tcl_CreateObjCommand(interp, "unsetenv", UnsetEnvCmd, NULL, NULL);
	Tcl_CreateObjCommand(interp, "lchown", lchownCmd, NULL, NULL);
	Tcl_CreateObjCommand(interp, "realpath", RealpathCmd, NULL, NULL);
#ifdef __MACH__
    Tcl_CreateObjCommand(interp, "fileIsBinary", fileIsBinaryCmd, NULL, NULL);
#endif

<<<<<<< HEAD
	Tcl_CreateObjCommand(interp, "readline", ReadlineCmd, NULL, NULL);
	Tcl_CreateObjCommand(interp, "rl_history", RLHistoryCmd, NULL, NULL);

	Tcl_CreateObjCommand(interp, "getuid", getuidCmd, NULL, NULL);
	Tcl_CreateObjCommand(interp, "geteuid", geteuidCmd, NULL, NULL);
	Tcl_CreateObjCommand(interp, "getgid", getgidCmd, NULL, NULL);
	Tcl_CreateObjCommand(interp, "getegid", getegidCmd, NULL, NULL);
	Tcl_CreateObjCommand(interp, "setuid", setuidCmd, NULL, NULL);
	Tcl_CreateObjCommand(interp, "seteuid", seteuidCmd, NULL, NULL);
	Tcl_CreateObjCommand(interp, "setgid", setgidCmd, NULL, NULL);
	Tcl_CreateObjCommand(interp, "setegid", setegidCmd, NULL, NULL);
	Tcl_CreateObjCommand(interp, "name_to_uid", name_to_uidCmd, NULL, NULL);
	Tcl_CreateObjCommand(interp, "uid_to_name", uid_to_nameCmd, NULL, NULL);
	Tcl_CreateObjCommand(interp, "uname_to_gid", uname_to_gidCmd, NULL, NULL);
	Tcl_CreateObjCommand(interp, "name_to_gid", name_to_gidCmd, NULL, NULL);
	Tcl_CreateObjCommand(interp, "gid_to_name", gid_to_nameCmd, NULL, NULL);
	Tcl_CreateObjCommand(interp, "list_dlibs", list_dlibs, NULL, NULL);
	Tcl_CreateObjCommand(interp, "list_archs", list_archs, NULL, NULL);

	Tcl_CreateObjCommand(interp, "tracelib", TracelibCmd, NULL, NULL);
	Tcl_CreateObjCommand(interp, "isatty", IsattyCmd, NULL, NULL);
	Tcl_CreateObjCommand(interp, "term_get_size", TermGetSizeCmd, NULL, NULL);

	if (Tcl_PkgProvide(interp, "Pextlib", "1.0") != TCL_OK)
		return TCL_ERROR;

	return TCL_OK;
=======
    Tcl_CreateObjCommand(interp, "readline", ReadlineCmd, NULL, NULL);
    Tcl_CreateObjCommand(interp, "rl_history", RLHistoryCmd, NULL, NULL);

    Tcl_CreateObjCommand(interp, "getuid", getuidCmd, NULL, NULL);
    Tcl_CreateObjCommand(interp, "geteuid", geteuidCmd, NULL, NULL);
    Tcl_CreateObjCommand(interp, "getgid", getgidCmd, NULL, NULL);
    Tcl_CreateObjCommand(interp, "getegid", getegidCmd, NULL, NULL);
    Tcl_CreateObjCommand(interp, "setuid", setuidCmd, NULL, NULL);
    Tcl_CreateObjCommand(interp, "seteuid", seteuidCmd, NULL, NULL);
    Tcl_CreateObjCommand(interp, "setgid", setgidCmd, NULL, NULL);
    Tcl_CreateObjCommand(interp, "setegid", setegidCmd, NULL, NULL);
    Tcl_CreateObjCommand(interp, "name_to_uid", name_to_uidCmd, NULL, NULL);
    Tcl_CreateObjCommand(interp, "uid_to_name", uid_to_nameCmd, NULL, NULL);
    Tcl_CreateObjCommand(interp, "uname_to_gid", uname_to_gidCmd, NULL, NULL);
    Tcl_CreateObjCommand(interp, "name_to_gid", name_to_gidCmd, NULL, NULL);
    Tcl_CreateObjCommand(interp, "gid_to_name", gid_to_nameCmd, NULL, NULL);

    Tcl_CreateObjCommand(interp, "tracelib", TracelibCmd, NULL, NULL);
    Tcl_CreateObjCommand(interp, "isatty", IsattyCmd, NULL, NULL);
    Tcl_CreateObjCommand(interp, "term_get_size", TermGetSizeCmd, NULL, NULL);

    if (Tcl_PkgProvide(interp, "Pextlib", "1.0") != TCL_OK)
        return TCL_ERROR;

    return TCL_OK;
>>>>>>> 94290d92
}<|MERGE_RESOLUTION|>--- conflicted
+++ resolved
@@ -610,35 +610,6 @@
     Tcl_CreateObjCommand(interp, "fileIsBinary", fileIsBinaryCmd, NULL, NULL);
 #endif
 
-<<<<<<< HEAD
-	Tcl_CreateObjCommand(interp, "readline", ReadlineCmd, NULL, NULL);
-	Tcl_CreateObjCommand(interp, "rl_history", RLHistoryCmd, NULL, NULL);
-
-	Tcl_CreateObjCommand(interp, "getuid", getuidCmd, NULL, NULL);
-	Tcl_CreateObjCommand(interp, "geteuid", geteuidCmd, NULL, NULL);
-	Tcl_CreateObjCommand(interp, "getgid", getgidCmd, NULL, NULL);
-	Tcl_CreateObjCommand(interp, "getegid", getegidCmd, NULL, NULL);
-	Tcl_CreateObjCommand(interp, "setuid", setuidCmd, NULL, NULL);
-	Tcl_CreateObjCommand(interp, "seteuid", seteuidCmd, NULL, NULL);
-	Tcl_CreateObjCommand(interp, "setgid", setgidCmd, NULL, NULL);
-	Tcl_CreateObjCommand(interp, "setegid", setegidCmd, NULL, NULL);
-	Tcl_CreateObjCommand(interp, "name_to_uid", name_to_uidCmd, NULL, NULL);
-	Tcl_CreateObjCommand(interp, "uid_to_name", uid_to_nameCmd, NULL, NULL);
-	Tcl_CreateObjCommand(interp, "uname_to_gid", uname_to_gidCmd, NULL, NULL);
-	Tcl_CreateObjCommand(interp, "name_to_gid", name_to_gidCmd, NULL, NULL);
-	Tcl_CreateObjCommand(interp, "gid_to_name", gid_to_nameCmd, NULL, NULL);
-	Tcl_CreateObjCommand(interp, "list_dlibs", list_dlibs, NULL, NULL);
-	Tcl_CreateObjCommand(interp, "list_archs", list_archs, NULL, NULL);
-
-	Tcl_CreateObjCommand(interp, "tracelib", TracelibCmd, NULL, NULL);
-	Tcl_CreateObjCommand(interp, "isatty", IsattyCmd, NULL, NULL);
-	Tcl_CreateObjCommand(interp, "term_get_size", TermGetSizeCmd, NULL, NULL);
-
-	if (Tcl_PkgProvide(interp, "Pextlib", "1.0") != TCL_OK)
-		return TCL_ERROR;
-
-	return TCL_OK;
-=======
     Tcl_CreateObjCommand(interp, "readline", ReadlineCmd, NULL, NULL);
     Tcl_CreateObjCommand(interp, "rl_history", RLHistoryCmd, NULL, NULL);
 
@@ -655,6 +626,8 @@
     Tcl_CreateObjCommand(interp, "uname_to_gid", uname_to_gidCmd, NULL, NULL);
     Tcl_CreateObjCommand(interp, "name_to_gid", name_to_gidCmd, NULL, NULL);
     Tcl_CreateObjCommand(interp, "gid_to_name", gid_to_nameCmd, NULL, NULL);
+	Tcl_CreateObjCommand(interp, "list_dlibs", list_dlibs, NULL, NULL);
+	Tcl_CreateObjCommand(interp, "list_archs", list_archs, NULL, NULL);
 
     Tcl_CreateObjCommand(interp, "tracelib", TracelibCmd, NULL, NULL);
     Tcl_CreateObjCommand(interp, "isatty", IsattyCmd, NULL, NULL);
@@ -664,5 +637,4 @@
         return TCL_ERROR;
 
     return TCL_OK;
->>>>>>> 94290d92
 }