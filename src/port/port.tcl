--- conflicted
+++ resolved
@@ -4117,7 +4117,6 @@
                 break_softcontinue "Unable to execute port: $result" 1 status
             }
 
-<<<<<<< HEAD
             mportclose $workername
             
             # Process any error that wasn't thrown and handled already
@@ -4127,17 +4126,7 @@
             }
         }
     } 
-=======
-        mportclose $workername
-
-        # Process any error that wasn't thrown and handled already
-        if {$result} {
-            print_tickets_url
-            break_softcontinue "Processing of port $portname failed" 1 status
-        }
-    }
-
->>>>>>> 701e7b25
+
     if {$status == 0 && $action eq "install" && ![macports::global_option_isset ports_dryrun]} {
         array set options $opts
         if {![info exists options(ports_nodeps)] && ![info exists options(ports_install_no-rev-upgrade)] && ${macports::revupgrade_autorun}} {
