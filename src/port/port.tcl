--- conflicted
+++ resolved
@@ -3060,18 +3060,11 @@
     \
     echo           [list action_echo            [action_args_const ports]] \
     \
-<<<<<<< HEAD
     info           [list action_info            [action_args_const ports]] \
     notes          [list action_notes           [action_args_const ports]] \
     provides       [list action_provides        [action_args_const strings]] \
     installimage   [list action_installimage    [action_args_const strings]] \
-=======
-    info        [list action_info           [action_args_const ports]] \
-    location    [list action_location       [action_args_const ports]] \
-    notes       [list action_notes          [action_args_const ports]] \
-    provides    [list action_provides       [action_args_const strings]] \
     log         [list action_log            [action_args_const ports]] \
->>>>>>> 6c55042c
     \
     activate       [list action_activate        [action_args_const ports]] \
     deactivate     [list action_deactivate      [action_args_const ports]] \
@@ -3194,11 +3187,7 @@
     selfupdate  {nosync}
     uninstall   {follow-dependents}
     variants    {index}
-<<<<<<< HEAD
-    clean       {all dist work}
-=======
-    clean       {all archive dist work logs}
->>>>>>> 6c55042c
+    clean       {all dist work logs}
     mirror      {new}
     lint        {nitpick}
     select      {list set show}
