#!/bin/sh
# -*- coding: utf-8; mode: tcl; tab-width: 4; indent-tabs-mode: nil; c-basic-offset: 4 -*- vim:fenc=utf-8:filetype=tcl:et:sw=4:ts=4:sts=4
# Run the Tcl interpreter \
exec @TCLSH@ "$0" "$@"
# port.tcl
# $Id$
#
# Copyright (c) 2002-2007 The MacPorts Project.
# Copyright (c) 2004 Robert Shaw <rshaw@opendarwin.org>
# Copyright (c) 2002 Apple Computer, Inc.
# All rights reserved.
#
# Redistribution and use in source and binary forms, with or without
# modification, are permitted provided that the following conditions
# are met:
# 1. Redistributions of source code must retain the above copyright
#    notice, this list of conditions and the following disclaimer.
# 2. Redistributions in binary form must reproduce the above copyright
#    notice, this list of conditions and the following disclaimer in the
#    documentation and/or other materials provided with the distribution.
# 3. Neither the name of Apple Computer, Inc. nor the names of its contributors
#    may be used to endorse or promote products derived from this software
#    without specific prior written permission.
# 
# THIS SOFTWARE IS PROVIDED BY THE COPYRIGHT HOLDERS AND CONTRIBUTORS "AS IS"
# AND ANY EXPRESS OR IMPLIED WARRANTIES, INCLUDING, BUT NOT LIMITED TO, THE
# IMPLIED WARRANTIES OF MERCHANTABILITY AND FITNESS FOR A PARTICULAR PURPOSE
# ARE DISCLAIMED. IN NO EVENT SHALL THE COPYRIGHT OWNER OR CONTRIBUTORS BE
# LIABLE FOR ANY DIRECT, INDIRECT, INCIDENTAL, SPECIAL, EXEMPLARY, OR
# CONSEQUENTIAL DAMAGES (INCLUDING, BUT NOT LIMITED TO, PROCUREMENT OF
# SUBSTITUTE GOODS OR SERVICES; LOSS OF USE, DATA, OR PROFITS; OR BUSINESS
# INTERRUPTION) HOWEVER CAUSED AND ON ANY THEORY OF LIABILITY, WHETHER IN
# CONTRACT, STRICT LIABILITY, OR TORT (INCLUDING NEGLIGENCE OR OTHERWISE)
# ARISING IN ANY WAY OUT OF THE USE OF THIS SOFTWARE, EVEN IF ADVISED OF THE
# POSSIBILITY OF SUCH DAMAGE.

catch {source \
    [file join "@TCL_PACKAGE_DIR@" macports1.0 macports_fastload.tcl]}
package require macports
package require Pextlib 1.0


# Standard procedures
proc print_usage {{verbose 1}} {
    global cmdname
    set syntax {
        [-bcdfknopqRstuvxy] [-D portdir] [-F cmdfile] action [privopts] [actionflags]
        [[portname|pseudo-portname|port-url] [@version] [+-variant]... [option=value]...]...
    }

    if {$verbose} {
        puts stderr "Usage: $cmdname$syntax"
        puts stderr "\"$cmdname help\" or \"man 1 port\" for more information."
    } else {
        puts stderr "$cmdname$syntax"
    }
}

proc print_help {args} {
    global action_array

    print_usage 0

    # Generate and format the command list from the action_array
    set cmds ""
    set lineLen 0
    foreach cmd [lsort [array names action_array]] {
        if {$lineLen > 65} {
            set cmds "$cmds,\n"
            set lineLen 0
        }
        if {$lineLen == 0} {
            set new "$cmd"
        } else {
            set new ", $cmd"
        }
        incr lineLen [string length $new]
        set cmds "$cmds$new"
    }

    set cmdText [string range "
Supported commands
------------------
$cmds
" 1 end-1]

    set text {
Pseudo-portnames
----------------
Pseudo-portnames are words that may be used in place of a portname, and
which expand to some set of ports. The common pseudo-portnames are:
all, current, active, inactive, installed, uninstalled, outdated and obsolete.
These pseudo-portnames expand to the set of ports named.

Additional pseudo-portnames start with...
variants:, variant:, description:, depends:, depends_lib:, depends_run:,
depends_build:, depends_fetch:, depends_extract:, portdir:, homepage:, epoch:,
platforms:, platform:, name:, long_description:, maintainers:, maintainer:,
categories:, category:, version:, and revision:.
These each select a set of ports based on a regex search of metadata
about the ports. In all such cases, a standard regex pattern following
the colon will be used to select the set of ports to which the
pseudo-portname expands.

Portnames that contain standard glob characters will be expanded to the
set of ports matching the glob pattern.
    
Port expressions
----------------
Portnames, port glob patterns, and pseudo-portnames may be logically
combined using expressions consisting of and, or, not, !, (, and ).
    
For more information
--------------------
See man pages: port(1), macports.conf(5), portfile(7), portgroup(7),
porthier(7), portstyle(7). Also, see http://www.macports.org.
    }

    puts "$cmdText $text"
}


# Produce error message and exit
proc fatal s {
    global argv0
    ui_error "$argv0: $s"
    exit 1
}


# Produce an error message, and exit, unless
# we're handling errors in a soft fashion, in which
# case we continue
proc fatal_softcontinue s {
    if {[macports::global_option_isset ports_force]} {
        ui_error $s
        return -code continue
    } else {
        fatal $s
    }
}


# Produce an error message, and break, unless
# we're handling errors in a soft fashion, in which
# case we continue
proc break_softcontinue { msg status name_status } {
    upvar $name_status status_var 
    ui_error $msg
    if {[macports::ui_isset ports_processall]} {
        set status_var 0
        return -code continue
    } else {
        set status_var $status
        return -code break
    }
}


# Form a composite version as is sometimes used for registry functions
proc composite_version {version variations {emptyVersionOkay 0}} {
    # Form a composite version out of the version and variations
    
    # Select the variations into positive and negative
    set pos {}
    set neg {}
    foreach { key val } $variations {
        if {$val == "+"} {
            lappend pos $key
        } elseif {$val == "-"} {
            lappend neg $key
        }
    }

    # If there is no version, we have nothing to do
    set composite_version ""
    if {$version != "" || $emptyVersionOkay} {
        set pos_str ""
        set neg_str ""

        if {[llength $pos]} {
            set pos_str "+[join [lsort -ascii $pos] "+"]"
        }
        if {[llength $neg]} {
            set neg_str "-[join [lsort -ascii $neg] "-"]"
        }

        set composite_version "$version$pos_str$neg_str"
    }

    return $composite_version
}


proc split_variants {variants} {
    set result {}
    set l [regexp -all -inline -- {([-+])([[:alpha:]_]+[\w\.]*)} $variants]
    foreach { match sign variant } $l {
        lappend result $variant $sign
    }
    return $result
}


##
# Maps friendly field names to their real name
# Names which do not need mapping are not changed.
#
# @param field friendly name
# @return real name
proc map_friendly_field_names { field } {
    switch -- $field {
        variant -
        platform -
        maintainer {
            set field "${field}s"
        }
        category {
            set field "categories"
        }
    }

    return $field
}


proc registry_installed {portname {portversion ""}} {
    set ilist [registry::installed $portname $portversion]
    if { [llength $ilist] > 1 } {
        # set portname again since the one we were passed may not have had the correct case
        set portname [lindex [lindex $ilist 0] 0]
        if {![macports::ui_isset ports_quiet] && [isatty stdout]} {
            puts "The following versions of $portname are currently installed:"
        }
        foreach i [portlist_sortint $ilist] { 
            set iname [lindex $i 0]
            set iversion [lindex $i 1]
            set irevision [lindex $i 2]
            set ivariants [lindex $i 3]
            set iactive [lindex $i 4]
            if { $iactive == 0 } {
                puts "  $iname ${iversion}_${irevision}${ivariants}"
            } elseif { $iactive == 1 } {
                puts "  $iname ${iversion}_${irevision}${ivariants} (active)"
            }
        }
        return -code error "Registry error: Please specify the full version as recorded in the port registry."
    } else {
        return [lindex $ilist 0]
    }
}


proc add_to_portlist {listname portentry} {
    upvar $listname portlist
    global global_options global_variations

    # The portlist currently has the following elements in it:
    #   url             if any
    #   name
    #   version         (version_revision)
    #   variants array  (variant=>+-)
    #   options array   (key=>value)
    #   fullname        (name/version_revision+-variants)

    array set port $portentry
    if {![info exists port(url)]}       { set port(url) "" }
    if {![info exists port(name)]}      { set port(name) "" }
    if {![info exists port(version)]}   { set port(version) "" }
    if {![info exists port(variants)]}  { set port(variants) "" }
    if {![info exists port(options)]}   { set port(options) [array get global_options] }

    # If neither portname nor url is specified, then default to the current port
    if { $port(url) == "" && $port(name) == "" } {
        set url file://.
        set portname [url_to_portname $url]
        set port(url) $url
        set port(name) $portname
        if {$portname == ""} {
            ui_error "A default port name could not be supplied."
        }
    }


    # Form the fully descriminated portname: portname/version_revison+-variants
    set port(fullname) "$port(name)/[composite_version $port(version) $port(variants)]"
    
    # Add it to our portlist
    lappend portlist [array get port]
}


proc add_ports_to_portlist {listname ports {overridelist ""}} {
    upvar $listname portlist

    array set overrides $overridelist

    # Add each entry to the named portlist, overriding any values
    # specified as overrides
    foreach portentry $ports {
        array set port $portentry
        if ([info exists overrides(version)])   { set port(version) $overrides(version) }
        if ([info exists overrides(variants)])  { set port(variants) $overrides(variants)   }
        if ([info exists overrides(options)])   { set port(options) $overrides(options) }
        add_to_portlist portlist [array get port]
    }
}


proc url_to_portname { url {quiet 0} } {
    # Save directory and restore the directory, since mportopen changes it
    set savedir [pwd]
    set portname ""
    if {[catch {set ctx [mportopen $url]} result]} {
        if {!$quiet} {
            ui_msg "Can't map the URL '$url' to a port description file (\"${result}\")."
            ui_msg "Please verify that the directory and portfile syntax are correct."
        }
    } else {
        array set portinfo [mportinfo $ctx]
        set portname $portinfo(name)
        mportclose $ctx
    }
    cd $savedir
    return $portname
}


# Supply a default porturl/portname if the portlist is empty
proc require_portlist { nameportlist } {
    global private_options
    upvar $nameportlist portlist

    if {[llength $portlist] == 0 && (![info exists private_options(ports_no_args)] || $private_options(ports_no_args) == "no")} {
        ui_error "No ports found"
        return 1
    }

    if {[llength $portlist] == 0} {
        set portlist [get_current_port]

        if {[llength $portlist] == 0} {
            # there was no port in current directory
            return 1
        }
    }

    return 0
}


# Execute the enclosed block once for every element in the portlist
# When the block is entered, the variables portname, portversion, options, and variations
# will have been set
proc foreachport {portlist block} {
    # Restore cwd after each port, since mportopen changes it, and relative
    # urls will break on subsequent passes
    set savedir [pwd]
    foreach portspec $portlist {
        uplevel 1 "array set portspec { $portspec }"
        uplevel 1 {
            set porturl $portspec(url)
            set portname $portspec(name)
            set portversion $portspec(version)
            array unset variations
            array set variations $portspec(variants)
            array unset options
            array set options $portspec(options)
        }
        uplevel 1 $block
        if {[file exists $savedir]} {
            cd $savedir
        } else {
            cd ~
        }
    }
}


proc portlist_compare { a b } {
    array set a_ $a
    array set b_ $b
    set namecmp [string compare -nocase $a_(name) $b_(name)]
    if {$namecmp != 0} {
        return $namecmp
    }
    set avr_ [split $a_(version) "_"]
    set bvr_ [split $b_(version) "_"]
    set vercmp [rpm-vercomp [lindex $avr_ 0] [lindex $bvr_ 0]]
    if {$vercmp != 0} {
        return $vercmp
    }
    set ar_ [lindex $avr_ 1]
    set br_ [lindex $bvr_ 1]
    if {$ar_ < $br_} {
        return -1
    } elseif {$ar_ > $br_} {
        return 1
    } else {
        return 0
    }
}

# Sort two ports in NVR (name@version_revision) order
proc portlist_sort { list } {
    return [lsort -command portlist_compare $list]
}

proc portlist_compareint { a b } {
    array set a_ [list "name" [lindex $a 0] "version" "[lindex $a 1]_[lindex $a 2]"]
    array set b_ [list "name" [lindex $b 0] "version" "[lindex $b 1]_[lindex $b 2]"]
    return [portlist_compare [array get a_] [array get b_]]
}

# Same as portlist_sort, but with numeric indexes {name version revision}
proc portlist_sortint { list } {
    return [lsort -command portlist_compareint $list]
}

proc regex_pat_sanitize { s } {
    set sanitized [regsub -all {[\\(){}+$.^]} $s {\\&}]
    return $sanitized
}

##
# Makes sure we get the current terminal size
proc term_init_size {} {
    global env

    if {![info exists env(COLUMNS)] || ![info exists env(LINES)]} {
        if {[isatty stdout]} {
            set size [term_get_size stdout]

            if {![info exists env(LINES)]} {
                set env(LINES) [lindex $size 0]
            }

            if {![info exists env(COLUMNS)]} {
                set env(COLUMNS) [lindex $size 1]
            }
        }
    }
}

##
# Wraps a multi-line string at specified textwidth
#
# @see wrapline
#
# @param string input string
# @param maxlen text width (0 defaults to current terminal width)
# @param indent prepend to every line
# @return wrapped string
proc wrap {string maxlen {indent ""} {indentfirstline 1}} {
    global env

    if {$maxlen == 0} {
        if {![info exists env(COLUMNS)]} {
            # no width for wrapping
            return $string
        }
        set maxlen $env(COLUMNS)
    }

    set splitstring {}
    foreach line [split $string "\n"] {
        lappend splitstring [wrapline $line $maxlen $indent $indentfirstline]
    }
    return [join $splitstring "\n"]
}

##
# Wraps a line at specified textwidth
#
# @see wrap
#
# @param line input line
# @param maxlen text width (0 defaults to current terminal width)
# @param indent prepend to every line
# @return wrapped string
proc wrapline {line maxlen {indent ""} {indentfirstline 1}} {
    global env

    if {$maxlen == 0} {
        if {![info exists env(COLUMNS)]} {
            # no width for wrapping
            return $string
        }
        set maxlen $env(COLUMNS)
    }

    set string [split $line " "]
    if {$indentfirstline == 0} {
        set newline ""
        set maxlen [expr $maxlen - [string length $indent]]
    } else {
        set newline $indent
    }
    append newline [lindex $string 0]
    set joiner " "
    set first 1
    foreach word [lrange $string 1 end] {
        if {[string length $newline]+[string length $word] >= $maxlen} {
            lappend lines $newline
            set newline $indent
            set joiner ""
            # If indentfirstline is set to 0, reset maxlen to its
            # original length after appending the first line to lines.
            if {$first == 1 && $indentfirstline == 0} {
                set maxlen [expr $maxlen + [string length $indent]]
            }
            set first 0
        }
        append newline $joiner $word
        set joiner " "
    }
    lappend lines $newline
    return [join $lines "\n"]
}

##
# Wraps a line at a specified width with a label in front
#
# @see wrap
#
# @param label label for output
# @param string input string
# @param maxlen text width (0 defaults to current terminal width)
# @return wrapped string
proc wraplabel {label string maxlen {indent ""}} {
    append label ": [string repeat " " [expr [string length $indent] - [string length "$label: "]]]"
    return "$label[wrap $string $maxlen $indent 0]"
}

proc unobscure_maintainers { list } {
    set result {}
    foreach m $list {
        if {[string first "@" $m] < 0} {
            if {[string first ":" $m] >= 0} {
                set m [regsub -- "(.*):(.*)" $m "\\2@\\1"] 
            } else {
                set m "$m@macports.org"
            }
        }
        lappend result $m
    }
    return $result
}


##########################################
# Port selection
##########################################
proc get_matching_ports {pattern {casesensitive no} {matchstyle glob} {field name}} {
    if {[catch {set res [mportsearch $pattern $casesensitive $matchstyle $field]} result]} {
        global errorInfo
        ui_debug "$errorInfo"
        fatal "search for portname $pattern failed: $result"
    }

    set results {}
    foreach {name info} $res {
        array unset portinfo
        array set portinfo $info

        #set variants {}
        #if {[info exists portinfo(variants)]} {
        #   foreach variant $portinfo(variants) {
        #       lappend variants $variant "+"
        #   }
        #}
        # For now, don't include version or variants with all ports list
        #"$portinfo(version)_$portinfo(revision)"
        #$variants
        add_to_portlist results [list url $portinfo(porturl) name $name]
    }

    # Return the list of all ports, sorted
    return [portlist_sort $results]
}


proc get_all_ports {} {
    global all_ports_cache

    if {![info exists all_ports_cache]} {
        set all_ports_cache [get_matching_ports "*"]
    }
    return $all_ports_cache
}


proc get_current_ports {} {
    # This is just a synonym for get_current_port that
    # works with the regex in element
    return [get_current_port]
}


proc get_current_port {} {
    set url file://.
    set portname [url_to_portname $url]
    if {$portname == ""} {
        ui_msg "To use the current port, you must be in a port's directory."
        ui_msg "(you might also see this message if a pseudo-port such as"
        ui_msg "outdated or installed expands to no ports)."
        return [list]
    }

    set results {}
    add_to_portlist results [list url $url name $portname]
    return $results
}


proc get_installed_ports { {ignore_active yes} {active yes} } {
    set ilist {}
    if { [catch {set ilist [registry::installed]} result] } {
        if {$result != "Registry error: No ports registered as installed."} {
            global errorInfo
            ui_debug "$errorInfo"
            fatal "port installed failed: $result"
        }
    }

    set results {}
    foreach i $ilist {
        set iname [lindex $i 0]
        set iversion [lindex $i 1]
        set irevision [lindex $i 2]
        set ivariants [split_variants [lindex $i 3]]
        set iactive [lindex $i 4]

        if { ${ignore_active} == "yes" || (${active} == "yes") == (${iactive} != 0) } {
            add_to_portlist results [list name $iname version "${iversion}_${irevision}" variants $ivariants]
        }
    }

    # Return the list of ports, sorted
    return [portlist_sort $results]
}


proc get_uninstalled_ports {} {
    # Return all - installed
    set all [get_all_ports]
    set installed [get_installed_ports]
    return [opComplement $all $installed]
}


proc get_active_ports {} {
    return [get_installed_ports no yes]
}


proc get_inactive_ports {} {
    return [get_installed_ports no no]
}


proc get_outdated_ports {} {
    # Get the list of installed ports
    set ilist {}
    if { [catch {set ilist [registry::installed]} result] } {
        if {$result != "Registry error: No ports registered as installed."} {
            global errorInfo
            ui_debug "$errorInfo"
            fatal "port installed failed: $result"
        }
    }

    # Now process the list, keeping only those ports that are outdated
    set results {}
    if { [llength $ilist] > 0 } {
        foreach i $ilist {

            # Get information about the installed port
            set portname            [lindex $i 0]
            set installed_version   [lindex $i 1]
            set installed_revision  [lindex $i 2]
            set installed_compound  "${installed_version}_${installed_revision}"
            set installed_variants  [lindex $i 3]

            set is_active           [lindex $i 4]
            if {$is_active == 0} continue

            set installed_epoch     [lindex $i 5]

            # Get info about the port from the index
            if {[catch {set res [mportlookup $portname]} result]} {
                global errorInfo
                ui_debug "$errorInfo"
                fatal "lookup of portname $portname failed: $result"
            }
            if {[llength $res] < 2} {
                if {[macports::ui_isset ports_debug]} {
                    puts stderr "$portname ($installed_compound is installed; the port was not found in the port index)"
                }
                continue
            }
            array unset portinfo
            array set portinfo [lindex $res 1]

            # Get information about latest available version and revision
            set latest_version $portinfo(version)
            set latest_revision     0
            if {[info exists portinfo(revision)] && $portinfo(revision) > 0} { 
                set latest_revision $portinfo(revision)
            }
            set latest_compound     "${latest_version}_${latest_revision}"
            set latest_epoch        0
            if {[info exists portinfo(epoch)]} { 
                set latest_epoch    $portinfo(epoch)
            }

            # Compare versions, first checking epoch, then version, then revision
            set comp_result [expr $installed_epoch - $latest_epoch]
            if { $comp_result == 0 } {
                set comp_result [rpm-vercomp $installed_version $latest_version]
                if { $comp_result == 0 } {
                    set comp_result [rpm-vercomp $installed_revision $latest_revision]
                }
            }

            # Add outdated ports to our results list
            if { $comp_result < 0 } {
                add_to_portlist results [list name $portname version $installed_compound variants [split_variants $installed_variants]]
            }
        }
    }

    return $results
}


proc get_obsolete_ports {} {
    set ilist [get_installed_ports]
    set results {}

    foreach i $ilist {
        array set port $i

        if {[catch {mportlookup $port(name)} result]} {
            ui_debug "$::errorInfo"
            break_softcontinue "lookup of portname $portname failed: $result" 1 status
        }

        if {[llength $result] < 2} {
            lappend results $i
        }
    }

    # Return the list of ports, already sorted
    return [portlist_sort $results]
}


##########################################
# Port expressions
##########################################
proc portExpr { resname } {
    upvar $resname reslist
    set result [seqExpr reslist]
    return $result
}


proc seqExpr { resname } {
    upvar $resname reslist
    
    # Evaluate a sequence of expressions a b c...
    # These act the same as a or b or c

    set result 1
    while {$result} {
        switch -- [lookahead] {
            ;       -
            )       -
            _EOF_   { break }
        }

        set blist {}
        set result [orExpr blist]
        if {$result} {
            # Calculate the union of result and b
            set reslist [opUnion $reslist $blist]
        }
    }

    return $result
}


proc orExpr { resname } {
    upvar $resname reslist
    
    set a [andExpr reslist]
    while ($a) {
        switch -- [lookahead] {
            or {
                    advance
                    set blist {}
                    if {![andExpr blist]} {
                        return 0
                    }
                        
                    # Calculate a union b
                    set reslist [opUnion $reslist $blist]
                }
            default {
                    return $a
                }
        }
    }
    
    return $a
}


proc andExpr { resname } {
    upvar $resname reslist
    
    set a [unaryExpr reslist]
    while {$a} {
        switch -- [lookahead] {
            and {
                    advance
                    
                    set blist {}
                    set b [unaryExpr blist]
                    if {!$b} {
                        return 0
                    }
                    
                    # Calculate a intersect b
                    set reslist [opIntersection $reslist $blist]
                }
            default {
                    return $a
                }
        }
    }
    
    return $a
}


proc unaryExpr { resname } {
    upvar $resname reslist
    set result 0

    switch -- [lookahead] {
        !   -
        not {
                advance
                set blist {}
                set result [unaryExpr blist]
                if {$result} {
                    set all [get_all_ports]
                    set reslist [opComplement $all $blist]
                }
            }
        default {
                set result [element reslist]
            }
    }
    
    return $result
}


proc element { resname } {
    upvar $resname reslist
    set el 0
    
    set url ""
    set name ""
    set version ""
    array unset variants
    array unset options
    
    set token [lookahead]
    switch -regex -- $token {
        ^\\)$               -
        ^\;                 -
        ^_EOF_$             { # End of expression/cmd/file
        }

        ^\\($               { # Parenthesized Expression
            advance
            set el [portExpr reslist]
            if {!$el || ![match ")"]} {
                set el 0
            }
        }

        ^all(@.*)?$         -
        ^installed(@.*)?$   -
        ^uninstalled(@.*)?$ -
        ^active(@.*)?$      -
        ^inactive(@.*)?$    -
        ^outdated(@.*)?$    -
        ^obsolete(@.*)?$    -
        ^current(@.*)?$     {
            # A simple pseudo-port name
            advance

            # Break off the version component, if there is one
            regexp {^(\w+)(@.*)?} $token matchvar name remainder

            add_multiple_ports reslist [get_${name}_ports] $remainder

            set el 1
        }

        ^variants:          -
        ^variant:           -
        ^description:       -
        ^portdir:           -
        ^homepage:          -
        ^epoch:             -
        ^platforms:         -
        ^platform:          -
        ^name:              -
        ^long_description:  -
        ^maintainers:       -
        ^maintainer:        -
        ^categories:        -
        ^category:          -
        ^version:           -
        ^depends_lib:       -
        ^depends_build:     -
        ^depends_run:       -
        ^depends_extract:   -
        ^depends_fetch:     -
        ^revision:          { # Handle special port selectors
            advance

            # Break up the token, because older Tcl switch doesn't support -matchvar
            regexp {^(\w+):(.*)} $token matchvar field pat

            # Remap friendly names to actual names
            set field [map_friendly_field_names $field]

            add_multiple_ports reslist [get_matching_ports $pat no regexp $field]
            set el 1
        }

        ^depends:           { # A port selector shorthand for depends_{lib,build,run,fetch,extract}
            advance

            # Break up the token, because older Tcl switch doesn't support -matchvar
            regexp {^(\w+):(.*)} $token matchvar field pat

            add_multiple_ports reslist [get_matching_ports $pat no regexp "depends_lib"]
            add_multiple_ports reslist [get_matching_ports $pat no regexp "depends_build"]
            add_multiple_ports reslist [get_matching_ports $pat no regexp "depends_run"]
            add_multiple_ports reslist [get_matching_ports $pat no regexp "depends_extract"]
            add_multiple_ports reslist [get_matching_ports $pat no regexp "depends_fetch"]

            set el 1
        }

        [][?*]              { # Handle portname glob patterns
            advance; add_multiple_ports reslist [get_matching_ports $token no glob]
            set el 1
        }

        ^\\w+:.+            { # Handle a url by trying to open it as a port and mapping the name
            advance
            set name [url_to_portname $token]
            if {$name != ""} {
                parsePortSpec version variants options
                add_to_portlist reslist [list url $token \
                  name $name \
                  version $version \
                  variants [array get variants] \
                  options [array get options]]
            } else {
                ui_error "Can't open URL '$token' as a port"
                set el 0
            }
            set el 1
        }

        default             { # Treat anything else as a portspec (portname, version, variants, options
            # or some combination thereof).
            parseFullPortSpec url name version variants options
            add_to_portlist reslist [list url $url \
              name $name \
              version $version \
              variants [array get variants] \
              options [array get options]]
            set el 1
        }
    }

    return $el
}


proc add_multiple_ports { resname ports {remainder ""} } {
    upvar $resname reslist
    
    set version ""
    array unset variants
    array unset options
    parsePortSpec version variants options $remainder
    
    array unset overrides
    if {$version != ""} { set overrides(version) $version }
    if {[array size variants]} { set overrides(variants) [array get variants] }
    if {[array size options]} { set overrides(options) [array get options] }

    add_ports_to_portlist reslist $ports [array get overrides]
}


proc opUnion { a b } {
    set result {}
    
    array unset onetime
    
    # Walk through each array, adding to result only those items that haven't
    # been added before
    foreach item $a {
        array set port $item
        if {[info exists onetime($port(fullname))]} continue
        set onetime($port(fullname)) 1
        lappend result $item
    }

    foreach item $b {
        array set port $item
        if {[info exists onetime($port(fullname))]} continue
        set onetime($port(fullname)) 1
        lappend result $item
    }
    
    return $result
}


proc opIntersection { a b } {
    set result {}
    
    # Rules we follow in performing the intersection of two port lists:
    #
    #   a/, a/          ==> a/
    #   a/, b/          ==>
    #   a/, a/1.0       ==> a/1.0
    #   a/1.0, a/       ==> a/1.0
    #   a/1.0, a/2.0    ==>
    #
    #   If there's an exact match, we take it.
    #   If there's a match between simple and descriminated, we take the later.
    
    # First create a list of the fully descriminated names in b
    array unset bfull
    set i 0
    foreach bitem $b {
        array set port $bitem
        set bfull($port(fullname)) $i
        incr i
    }
    
    # Walk through each item in a, matching against b
    foreach aitem $a {
        array set port $aitem
        
        # Quote the fullname and portname to avoid special characters messing up the regexp
        set safefullname [regex_pat_sanitize $port(fullname)]
        
        set simpleform [expr { "$port(name)/" == $port(fullname) }]
        if {$simpleform} {
            set pat "^${safefullname}"
        } else {
            set safename [regex_pat_sanitize $port(name)]
            set pat "^${safefullname}$|^${safename}/$"
        }
        
        set matches [array names bfull -regexp $pat]
        foreach match $matches {
            if {$simpleform} {
                set i $bfull($match)
                lappend result [lindex $b $i]
            } else {
                lappend result $aitem
            }
        }
    }
    
    return $result
}


proc opComplement { a b } {
    set result {}
    
    # Return all elements of a not matching elements in b
    
    # First create a list of the fully descriminated names in b
    array unset bfull
    set i 0
    foreach bitem $b {
        array set port $bitem
        set bfull($port(fullname)) $i
        incr i
    }
    
    # Walk through each item in a, taking all those items that don't match b
    #
    # Note: -regexp may not be present in all versions of Tcl we need to work
    #       against, in which case we may have to fall back to a slower alternative
    #       for those cases. I'm not worrying about that for now, however. -jdb
    foreach aitem $a {
        array set port $aitem
        
        # Quote the fullname and portname to avoid special characters messing up the regexp
        set safefullname [regex_pat_sanitize $port(fullname)]
        
        set simpleform [expr { "$port(name)/" == $port(fullname) }]
        if {$simpleform} {
            set pat "^${safefullname}"
        } else {
            set safename [regex_pat_sanitize $port(name)]
            set pat "^${safefullname}$|^${safename}/$"
        }
        
        set matches [array names bfull -regexp $pat]

        # We copy this element to result only if it didn't match against b
        if {![llength $matches]} {
            lappend result $aitem
        }
    }
    
    return $result
}


proc parseFullPortSpec { urlname namename vername varname optname } {
    upvar $urlname porturl
    upvar $namename portname
    upvar $vername portversion
    upvar $varname portvariants
    upvar $optname portoptions
    
    set portname ""
    set portversion ""
    array unset portvariants
    array unset portoptions
    
    if { [moreargs] } {
        # Look first for a potential portname
        #
        # We need to allow a wide variaty of tokens here, because of actions like "provides"
        # so we take a rather lenient view of what a "portname" is. We allow
        # anything that doesn't look like either a version, a variant, or an option
        set token [lookahead]

        set remainder ""
        if {![regexp {^(@|[-+]([[:alpha:]_]+[\w\.]*)|[[:alpha:]_]+[\w\.]*=)} $token match]} {
            advance
            regexp {^([^@]+)(@.*)?} $token match portname remainder
            
            # If the portname contains a /, then try to use it as a URL
            if {[string match "*/*" $portname]} {
                set url "file://$portname"
                set name [url_to_portname $url 1]
                if { $name != "" } {
                    # We mapped the url to valid port
                    set porturl $url
                    set portname $name
                    # Continue to parse rest of portspec....
                } else {
                    # We didn't map the url to a port; treat it
                    # as a raw string for something like port contents
                    # or cd
                    set porturl ""
                    # Since this isn't a port, we don't try to parse
                    # any remaining portspec....
                    return
                }
            }
        }
        
        # Now parse the rest of the spec
        parsePortSpec portversion portvariants portoptions $remainder
    }
}

    
proc parsePortSpec { vername varname optname {remainder ""} } {
    upvar $vername portversion
    upvar $varname portvariants
    upvar $optname portoptions
    
    global global_options
    
    set portversion ""
    array unset portoptions
    array set portoptions [array get global_options]
    array unset portvariants
    
    # Parse port version/variants/options
    set opt $remainder
    set adv 0
    set consumed 0
    for {set firstTime 1} {$opt != "" || [moreargs]} {set firstTime 0} {
    
        # Refresh opt as needed
        if {$opt == ""} {
            if {$adv} advance
            set opt [lookahead]
            set adv 1
            set consumed 0
        }
        
        # Version must be first, if it's there at all
        if {$firstTime && [string match {@*} $opt]} {
            # Parse the version
            
            # Strip the @
            set opt [string range $opt 1 end]
            
            # Handle the version
            set sepPos [string first "/" $opt]
            if {$sepPos >= 0} {
                # Version terminated by "/" to disambiguate -variant from part of version
                set portversion [string range $opt 0 [expr $sepPos-1]]
                set opt [string range $opt [expr $sepPos+1] end]
            } else {
                # Version terminated by "+", or else is complete
                set sepPos [string first "+" $opt]
                if {$sepPos >= 0} {
                    # Version terminated by "+"
                    set portversion [string range $opt 0 [expr $sepPos-1]]
                    set opt [string range $opt $sepPos end]
                } else {
                    # Unterminated version
                    set portversion $opt
                    set opt ""
                }
            }
            set consumed 1
        } else {
            # Parse all other options
            
            # Look first for a variable setting: VARNAME=VALUE
            if {[regexp {^([[:alpha:]_]+[\w\.]*)=(.*)} $opt match key val] == 1} {
                # It's a variable setting
                set portoptions($key) "\"$val\""
                set opt ""
                set consumed 1
            } elseif {[regexp {^([-+])([[:alpha:]_]+[\w\.]*)} $opt match sign variant] == 1} {
                # It's a variant
                set portvariants($variant) $sign
                set opt [string range $opt [expr [string length $variant]+1] end]
                set consumed 1
            } else {
                # Not an option we recognize, so break from port option processing
                if { $consumed && $adv } advance
                break
            }
        }
    }
}


##########################################
# Action Handlers
##########################################

proc action_get_usage { action } {
    global action_array cmd_opts_array

    if {[info exists action_array($action)]} {
        set cmds ""
        if {[info exists cmd_opts_array($action)]} {
            foreach opt $cmd_opts_array($action) {
                if {[llength $opt] == 1} {
                    set name $opt
                    set optc 0
                } else {
                    set name [lindex $opt 0]
                    set optc [lindex $opt 1]
                }

                append cmds " --$name"

                for {set i 1} {$i <= $optc} {incr i} {
                    append cmds " <arg$i>"
                }
            }
        }
        set args ""
        set needed [action_needs_portlist $action]
        if {[action_args_const strings] == $needed} {
            set args " <arguments>"
        } elseif {[action_args_const strings] == $needed} {
            set args " <portlist>"
        }

        set ret "Usage: "
        set len [string length $action]
        append ret [wrap "$action$cmds$args" 0 [string repeat " " [expr 8 + $len]] 0]
        append ret "\n"

        return $ret
    }

    return -1
}

proc action_usage { action portlist opts } {
    if {[llength $portlist] == 0} {
        print_usage
        return 0
    }

    foreach topic $portlist {
        set usage [action_get_usage $topic]
        if {$usage != -1} {
           puts -nonewline stderr $usage
        } else {
            ui_error "No usage for topic $topic"
            return 1
        }
    }
}


proc action_help { action portlist opts } {
    set helpfile "$macports::prefix/var/macports/port-help.tcl"

    if {[llength $portlist] == 0} {
        print_help
        return 0
    }

    if {[file exists $helpfile]} {
        if {[catch {source $helpfile} err]} {
            puts stderr "Error reading helpfile $helpfile: $err"
            return 1
        }
    } else {
        puts stderr "Unable to open help file $helpfile"
        return 1
    }

    foreach topic $portlist {
        if {![info exists porthelp($topic)]} {
            puts stderr "No help for topic $topic"
            return 1
        }

        set usage [action_get_usage $topic]
        if {$usage != -1} {
           puts -nonewline stderr $usage
        } else {
            ui_error "No usage for topic $topic"
            return 1
        }

        puts stderr $porthelp($topic)
    }

    return 0
}


proc action_info { action portlist opts } {
    global global_variations
    set status 0
    if {[require_portlist portlist]} {
        return 1
    }

    set separator ""
    foreachport $portlist {
        puts -nonewline $separator
        # If we have a url, use that, since it's most specific
        # otherwise try to map the portname to a url
        if {$porturl eq ""} {
        # Verify the portname, getting portinfo to map to a porturl
            if {[catch {mportlookup $portname} result]} {
                ui_debug "$::errorInfo"
                break_softcontinue "lookup of portname $portname failed: $result" 1 status
            }
            if {[llength $result] < 2} {
                break_softcontinue "Port $portname not found" 1 status
            }
            array unset portinfo
            array set portinfo [lindex $result 1]
            set porturl $portinfo(porturl)
            set portdir $portinfo(portdir)
        } elseif {$porturl ne "file://."} {
            # Extract the portdir from porturl and use it to search PortIndex.
            # Only the last two elements of the path (porturl) make up the
            # portdir.
            set portdir [file split [macports::getportdir $porturl]]
            set lsize [llength $portdir]
            set portdir \
                [file join [lindex $portdir [expr $lsize - 2]] \
                           [lindex $portdir [expr $lsize - 1]]]
            if {[catch {mportsearch $portdir no exact portdir} result]} {
                ui_debug "$::errorInfo"
                break_softcontinue "Portdir $portdir not found" 1 status
            }
            if {[llength $result] < 2} {
                break_softcontinue "Portdir $portdir not found" 1 status
            }
            array unset portinfo
            array set portinfo [lindex $result 1]
        }

        if {!([info exists options(ports_info_index)] && $options(ports_info_index) eq "yes")} {
            # Add any global_variations to the variations
            # specified for the port (so we get e.g. dependencies right)
            array unset merged_variations
            array set merged_variations [array get variations]
            foreach { variation value } [array get global_variations] { 
                if { ![info exists merged_variations($variation)] } { 
                    set merged_variations($variation) $value 
                } 
            }
 
            if {[catch {set mport [mportopen $porturl [array get options] [array get merged_variations]]} result]} {
                ui_debug "$::errorInfo"
                break_softcontinue "Unable to open port: $result" 1 status
            }
            array unset portinfo
            array set portinfo [mportinfo $mport]
            mportclose $mport
            if {[info exists portdir]} {
                set portinfo(portdir) $portdir
            }
        } elseif {![info exists portinfo]} {
            ui_warn "port info --index does not work with 'current' pseudo-port"
            continue
        }
        array unset options ports_info_index

        # Understand which info items are actually lists
        # (this could be overloaded to provide a generic formatting code to
        # allow us to, say, split off the prefix on libs)
        array set list_map "
            categories      1
            depends_fetch   1
            depends_extract 1
            depends_build   1
            depends_lib     1
            depends_run     1
            maintainers     1
            platforms       1
            variants        1
            conflicts       1
        "

        # Label map for pretty printing
        array set pretty_label {
            heading     ""
            variants    Variants
            depends_fetch "Fetch Dependencies"
            depends_extract "Extract Dependencies"
            depends_build "Build Dependencies"
            depends_run "Runtime Dependencies"
            depends_lib "Library Dependencies"
            description "Brief Description"
            long_description "Description"
            fullname    "Full Name: "
            homepage    Homepage
            platforms   Platforms
            maintainers Maintainers
            license     License
            conflicts   "Conflicts with"
        }

        # Wrap-length map for pretty printing
        array set pretty_wrap {
            heading 0
            variants 22
            depends_fetch 22
            depends_extract 22
            depends_build 22
            depends_run 22
            depends_lib 22
            description 22
            long_description 22
            homepage 22
            platforms 22
            license 22
            conflicts 22
            maintainers 22
        }

        # Interpret a convenient field abbreviation
        if {[info exists options(ports_info_depends)] && $options(ports_info_depends) == "yes"} {
            array unset options ports_info_depends
            set options(ports_info_depends_fetch) yes
            set options(ports_info_depends_extract) yes
            set options(ports_info_depends_build) yes
            set options(ports_info_depends_lib) yes
            set options(ports_info_depends_run) yes
        }
                
        # Set up our field separators
        set show_label 1
        set field_sep "\n"
        set subfield_sep ", "
        set pretty_print 0
        
        # For human-readable summary, which is the default with no options
        if {![array size options]} {
            set pretty_print 1
        } elseif {[info exists options(ports_info_pretty)]} {
            set pretty_print 1
            array unset options ports_info_pretty
        }

        # Tune for sort(1)
        if {[info exists options(ports_info_line)]} {
            array unset options ports_info_line
            set show_label 0
            set field_sep "\t"
            set subfield_sep ","
        }
        
        # Figure out whether to show field name
        set quiet [macports::ui_isset ports_quiet]
        if {$quiet} {
            set show_label 0
        }
        # In pretty-print mode we also suppress messages, even though we show
        # most of the labels:
        if {$pretty_print} {
            set quiet 1
        }

        # Spin through action options, emitting information for any found
        set fields {}
        set opts_todo [array names options ports_info_*]
        set fields_tried {}
        if {![llength $opts_todo]} {
            set opts_todo {ports_info_heading ports_info_variants 
                ports_info_skip_line
                ports_info_long_description ports_info_homepage 
                ports_info_skip_line ports_info_depends_fetch
                ports_info_depends_extract ports_info_depends_build
                ports_info_depends_lib ports_info_depends_run
                ports_info_conflicts
                ports_info_platforms ports_info_license
                ports_info_maintainers
            }
        }
        foreach { option } $opts_todo {
            set opt [string range $option 11 end]
            # Artificial field name for formatting
            if {$pretty_print && $opt eq "skip_line"} {
                lappend fields ""
                continue
            }
            # Artificial field names to reproduce prettyprinted summary
            if {$opt eq "heading"} {
                set inf "$portinfo(name) @$portinfo(version)"
                set ropt "heading"
                if {[info exists portinfo(revision)] && $portinfo(revision) > 0} {
                    append inf ", Revision $portinfo(revision)"
                }
                if {[info exists portinfo(categories)]} {
                    append inf " ([join $portinfo(categories) ", "])"
                }
            } elseif {$opt eq "fullname"} {
                set inf "$portinfo(name) @"
                append inf [composite_version $portinfo(version) $portinfo(active_variants)]
                set ropt "fullname"
            } else {
                # Map from friendly name
                set ropt [map_friendly_field_names $opt]
                
                # If there's no such info, move on
                if {![info exists portinfo($ropt)]} {
                    set inf ""
                } else {
                    set inf [join $portinfo($ropt)]
                }
            }

            # Calculate field label
            set label ""
            if {$pretty_print} {
                if {[info exists pretty_label($ropt)]} {
                    set label $pretty_label($ropt)
                } else {
                    set label $opt
                }
            } elseif {$show_label} {
                set label "$opt: "
            }
            
            # Format the data
            if { $ropt eq "maintainers" } {
                set inf [unobscure_maintainers $inf]
            }
            #     ... special formatting for certain fields when prettyprinting
            if {$pretty_print} {
                if {$ropt eq "variants"} {
                    # Use the new format for variants iff it exists in
                    # PortInfo. This key currently does not exist outside of
                    # trunk (1.8.0).
                    array unset vinfo
                    if {[info exists portinfo(vinfo)]} {
                        array set vinfo $portinfo(vinfo)
                    }

                    set pi_vars $inf
                    set inf {}
                    foreach v [lsort $pi_vars] {
                        set varmodifier ""
                        if {[info exists variations($v)]} {
                            # selected by command line, prefixed with +/-
                            set varmodifier $variations($v)
                        } elseif {[info exists global_variations($v)]} {
                            # selected by variants.conf, prefixed with (+)/(-)
                            set varmodifier "($global_variations($v))"
                            # Retrieve additional information from the new key.
                        } elseif {[info exists vinfo]} {
                            array unset variant
                            array set variant $vinfo($v)
                            if {[info exists variant(is_default)]} {
                                set varmodifier "\[+]"
                            }
                        }
                        lappend inf "$varmodifier$v"
                    }
                } elseif {[string match "depend*" $ropt] 
                          && ![macports::ui_isset ports_verbose]} {
                    set pi_deps $inf
                    set inf {}
                    foreach d $pi_deps {
                        lappend inf [lindex [split $d :] end]
                    }
                }
            } 
            #End of special pretty-print formatting for certain fields
            if [info exists list_map($ropt)] {
                set field [join $inf $subfield_sep]
            } else {
                set field $inf
            }
            
            # Assemble the entry
            if {$pretty_print} {
                # The two special fields are considered headings and are
                # emitted immediately, rather than waiting. Also they are not
                # recorded on the list of fields tried
                if {$ropt eq "heading" || $ropt eq "fullname"} {
                    puts "$label$field"
                    continue
                }
            }
            lappend fields_tried $label
            if {$pretty_print} {
                if {![string length $field]} {
                    continue
                }
                if {![string length $label]} {
                    set wrap_len 0
                    if {[info exists pretty_wrap($ropt)]} {
                        set wrap_len $pretty_wrap($ropt)
                    }
                    lappend fields [wrap $field 0 [string repeat " " $wrap_len]]
                } else {
                    set wrap_len [string length $label]
                    if {[info exists pretty_wrap($ropt)]} {
                        set wrap_len $pretty_wrap($ropt)
                    }
                    lappend fields [wraplabel $label $field 0 [string repeat " " $wrap_len]]
                }

            } else { # Not pretty print
                lappend fields "$label$field"
            }
        }

        # Now output all that information:
        if {[llength $fields]} {
            puts [join $fields $field_sep]
        } else {
            if {$pretty_print && [llength $fields_tried]} {
                puts -nonewline "$portinfo(name) has no "
                puts [join $fields_tried ", "]
            }
        }
        set separator "--\n"
    }
    
    return $status
}


proc action_notes { action portlist opts } {
    if {[require_portlist portlist]} {
        return 1
    }

    foreachport $portlist {
        if {$porturl eq ""} {
            # Look up the port.
            if {[catch {mportlookup $portname} result]} {
                ui_debug $::errorInfo
                break_softcontinue "The lookup of '$portname' failed: $result" \
                                1 status
            }
            if {[llength $result] < 2} {
                break_softcontinue "The port '$portname' was not found" 1 status
            }

            # Retrieve the port's URL.
            array unset portinfo
            array set portinfo [lindex $result 1]
            set porturl $portinfo(porturl)
        }

        # Open the Portfile associated with this port.
        if {[catch {set mport [mportopen $porturl [array get options] \
                                         [array get merged_variations]]} \
                   result]} {
            ui_debug $::errorInfo
            break_softcontinue [concat "The URL '$porturl' could not be" \
                                       "opened: $result"] 1 status
        }
        array unset portinfo
        array set portinfo [mportinfo $mport]
        mportclose $mport

        # Return the notes associated with this Portfile.
        if {[info exists portinfo(notes)]} {
            set portnotes $portinfo(notes)
        } else {
            set portnotes {}
        }

        # Retrieve the port's name once more to ensure it has the proper case.
        set portname $portinfo(name)

        # Display the notes.
        if {![macports::ui_isset ports_quiet]} {
            if {$portnotes ne {}} {
                puts "$portname has the following notes:"
                puts [wrap $portnotes 0 "  " 1]
            } else {
                puts "$portname has no notes."
            }
        }
    }
}


proc action_provides { action portlist opts } {
    # In this case, portname is going to be used for the filename... since
    # that is the first argument we expect... perhaps there is a better way
    # to do this?
    if { ![llength $portlist] } {
        ui_error "Please specify a filename to check which port provides that file."
        return 1
    }
    foreach filename $portlist {
        set file [file normalize $filename]
        if {[file exists $file]} {
            if {![file isdirectory $file]} {
                set port [registry::file_registered $file]
                if { $port != 0 } {
                    puts "$file is provided by: $port"
                } else {
                    puts "$file is not provided by a MacPorts port."
                }
            } else {
                puts "$file is a directory."
            }
        } else {
            puts "$file does not exist."
        }
    }
    registry::close_file_map
    
    return 0
}


proc action_installimage { action portlist opts } {
    # portlist here is actually a list of URLs for image files
    if {![llength $portlist]} {
        ui_error "Please provide at least one URL for an image file to install"
        return 1
    }
    foreach imageurl $portlist {
        if {![macports::global_option_isset ports_dryrun]} {
            if {[catch {macports::install_image $imageurl portinfo} result] || $result != 0} {
                ui_error "Failed to install from image: $result"
                return 1
            } else {
                if {[catch {registry::activate $portinfo(name) "$portinfo(version)_$portinfo(revision)$portinfo(portvariants)" [array get options]} result] } {
                    ui_error "Failed to activate: $result"
                    return 1
                }
            }
        } else {
            ui_msg "Skipping install of image $imageurl (dry run)"
        }
    }

    return 0
}


proc action_activate { action portlist opts } {
    set status 0
    if {[require_portlist portlist]} {
        return 1
    }
    foreachport $portlist {
        if {![macports::global_option_isset ports_dryrun]} {
<<<<<<< HEAD
            if { [catch {registry::activate $portname [composite_version $portversion [array get variations]] [array get options]} result] } {
=======
            if { [catch {portimage::activate $portname [composite_version $portversion [array get variations]] [array get options]} result] } {
>>>>>>> 4176296a
                global errorInfo
                ui_debug "$errorInfo"
                break_softcontinue "port activate failed: $result" 1 status
            }
        } else {
            ui_msg "Skipping activate $portname (dry run)"
        }
    }
    
    return $status
}


proc action_deactivate { action portlist opts } {
    set status 0
    if {[require_portlist portlist]} {
        return 1
    }
    foreachport $portlist {
        if {![macports::global_option_isset ports_dryrun]} {
<<<<<<< HEAD
            if { [catch {registry::deactivate $portname [composite_version $portversion [array get variations]] [array get options]} result] } {
=======
            if { [catch {portimage::deactivate $portname [composite_version $portversion [array get variations]] [array get options]} result] } {
>>>>>>> 4176296a
                global errorInfo
                ui_debug "$errorInfo"
                break_softcontinue "port deactivate failed: $result" 1 status
            }
        } else {
            ui_msg "Skipping deactivate $portname (dry run)"
        }
    }
    
    return $status
}


proc action_select { action portlist opts } {
    ui_debug "action_select \[$portlist] \[$opts]..."

    # Error out if no group is specified.
    if {[llength $portlist] < 1} {
        ui_error "port select \[--list|--set|--show] <group> \[<version>]"
        return 1
    }
    set group [lindex $portlist 0]

    set commands [array names [array set {} $opts]]
    # If no command (--set, --show, --list) is specified *but* more than one
    # argument is specified, default to the set command.
    if {[llength $commands] < 1 && [llength $portlist] > 1} {
        set command set
        ui_debug [concat "Although no command was specified, more than " \
                         "one argument was specified.  Defaulting to the " \
                         "'set' command..."]
    # If no command (--set, --show, --list) is specified *and* less than two
    # argument are specified, default to the show command.
    } elseif {[llength $commands] < 1} {
        set command show
        ui_debug [concat "No command was specified. Defaulting to the " \
                         "'show' command..."]
    # Only allow one command to be specified at a time.
    } elseif {[llength $commands] > 1} {
        ui_error [concat "Multiple commands were specified. Only one " \
                         "command may be specified at a time."]
        return 1
    } else {
        set command [string map {ports_select_ ""} [lindex $commands 0]]
        ui_debug "The '$command' command was specified."
    }

    switch -- $command {
        list {
            if {[llength $portlist] > 1} {
                ui_warn [concat "The 'list' command does not expect any " \
                                "arguments. Extra arguments will be ignored."]
            }

            # On error mportselect returns with the code 'error'.
            if {[catch {mportselect $command $group} versions]} {
                ui_error "The 'list' command failed: $versions"
                return 1
            }

            puts "Available Versions:"
            foreach v $versions {
                puts "\t$v"
            }
            return 0
        }
        set {
            if {[llength $portlist] < 2} {
                ui_error [concat "The 'set' command expects two " \
                                 "arguments: <group>, <version>"]
                return 1
            } elseif {[llength $portlist] > 2} {
                ui_warn [concat "The 'set' command only expects two " \
                                "arguments. Extra arguments will be " \
                                "ignored."]
            }
            set version [lindex $portlist 1]

            puts -nonewline "Selecting '$version' for '$group' "
            if {[catch {mportselect $command $group $version} result]} {
                puts "failed: $result"
                return 1
            }
            puts "succeeded. '$version' is now active."
            return 0
        }
        show {
            if {[llength $portlist] > 1} {
                ui_warn [concat "The 'show' command does not expect any " \
                                "arguments. Extra arguments will be ignored."]
            }

            if {[catch {mportselect $command $group} selected_version]} {
                ui_error "The 'show' command failed: $selected_version"
                return 1
            }
            puts [concat "The currently selected version for '$group' is " \
                         "'$selected_version'."]
            return 0
        }
        default {
            ui_error "An unknown command '$command' was specified."
            return 1
        }
    }
}


proc action_selfupdate { action portlist opts } {
    global global_options
    if { [catch {macports::selfupdate [array get global_options]} result ] } {
        global errorInfo
        ui_debug "$errorInfo"
        fatal "port selfupdate failed: $result"
    }
    
    return 0
}


proc action_upgrade { action portlist opts } {
    global global_variations
    if {[require_portlist portlist]} {
        return 1
    }
    # shared depscache for all ports in the list
    array set depscache {}
    foreachport $portlist {
        if {![registry::entry_exists_for_name $portname]} {
            ui_error "$portname is not installed"
            return 1
        }
        if {![info exists depscache(port:$portname)]} {
            # Global variations will have to be merged into the specified
            # variations, but perhaps after the installed variations are
            # merged. So we pass them into upgrade.
            
            # First filter out implicit variants from the explicitly set/unset variants.
            set global_variations_list [mport_filtervariants [array get global_variations] yes]
            set variations_list [mport_filtervariants [array get variations] yes]
            
            macports::upgrade $portname "port:$portname" $global_variations_list $variations_list [array get options] depscache
        }
    }

    return 0
}


proc action_version { action portlist opts } {
    puts "Version: [macports::version]"
    return 0
}


proc action_platform { action portlist opts } {
    puts "Platform: ${macports::os_platform} ${macports::os_major} ${macports::os_arch}"
    return 0
}


proc action_dependents { action portlist opts } {
    if {[require_portlist portlist]} {
        return 1
    }
    set ilist {}

    registry::open_dep_map

    foreachport $portlist {
        set composite_version [composite_version $portversion [array get variations]]
        if { [catch {set ilist [registry::installed $portname $composite_version]} result] } {
            global errorInfo
            ui_debug "$errorInfo"
            break_softcontinue "$result" 1 status
        } else {
            # set portname again since the one we were passed may not have had the correct case
            set portname [lindex [lindex $ilist 0] 0]
        }
        
        set deplist [registry::list_dependents $portname]
        if { [llength $deplist] > 0 } {
            set dl [list]
            # Check the deps first
            foreach dep $deplist {
                set depport [lindex $dep 2]
                if {![macports::ui_isset ports_verbose]} {
                    ui_msg "$depport depends on $portname"
                } else {
                    ui_msg "$depport depends on $portname (by [lindex $dep 1]:)"
                }
            }
        } else {
            ui_msg "$portname has no dependents!"
        }
    }
    return 0
}


proc action_uninstall { action portlist opts } {
    set status 0
    if {[macports::global_option_isset port_uninstall_old]} {
        # if -u then uninstall all inactive ports
        # (union these to any other ports user has in the port list)
        set portlist [opUnion $portlist [get_inactive_ports]]
    } else {
        # Otherwise the user hopefully supplied a portlist, or we'll default to the existing directory
        if {[require_portlist portlist]} {
            return 1
        }
    }

    foreachport $portlist {
        if { [catch {portuninstall::uninstall $portname [composite_version $portversion [array get variations]] [array get options]} result] } {
            global errorInfo
            ui_debug "$errorInfo"
            break_softcontinue "port uninstall failed: $result" 1 status
        }
    }

    return 0
}


proc action_installed { action portlist opts } {
    global private_options
    set status 0
    set restrictedList 0
    set ilist {}
    
    if { [llength $portlist] || (![info exists private_options(ports_no_args)] || $private_options(ports_no_args) == "no")} {
        set restrictedList 1
        foreachport $portlist {
            set composite_version [composite_version $portversion [array get variations]]
            if { [catch {set ilist [concat $ilist [registry::installed $portname $composite_version]]} result] } {
                if {![string match "* not registered as installed." $result]} {
                    global errorInfo
                    ui_debug "$errorInfo"
                    break_softcontinue "port installed failed: $result" 1 status
                }
            }
        }
    } else {
        if { [catch {set ilist [registry::installed]} result] } {
            if {$result != "Registry error: No ports registered as installed."} {
                global errorInfo
                ui_debug "$errorInfo"
                ui_error "port installed failed: $result"
                set status 1
            }
        }
    }
    if { [llength $ilist] > 0 } {
        if {![macports::ui_isset ports_quiet]} {
            puts "The following ports are currently installed:"
        }
        foreach i [portlist_sortint $ilist] {
            set iname [lindex $i 0]
            set iversion [lindex $i 1]
            set irevision [lindex $i 2]
            set ivariants [lindex $i 3]
            set iactive [lindex $i 4]
            if { $iactive == 0 } {
                puts "  $iname @${iversion}_${irevision}${ivariants}"
            } elseif { $iactive == 1 } {
                puts "  $iname @${iversion}_${irevision}${ivariants} (active)"
            }
        }
    } elseif { $restrictedList } {
        puts "None of the specified ports are installed."
    } else {
        puts "No ports are installed."
    }
    
    return $status
}


proc action_outdated { action portlist opts } {
    set status 0

    # If port names were supplied, limit ourselves to those ports, else check all installed ports
    set ilist {}
    set restrictedList 0
    if { [llength $portlist] || (![info exists private_options(ports_no_args)] || $private_options(ports_no_args) == "no")} {
        set restrictedList 1
        foreach portspec $portlist {
            array set port $portspec
            set portname $port(name)
            set composite_version [composite_version $port(version) $port(variants)]
            if { [catch {set ilist [concat $ilist [registry::installed $portname $composite_version]]} result] } {
                if {![string match "* not registered as installed." $result]} {
                    global errorInfo
                    ui_debug "$errorInfo"
                    break_softcontinue "port outdated failed: $result" 1 status
                }
            }
        }
    } else {
        if { [catch {set ilist [registry::installed]} result] } {
            if {$result != "Registry error: No ports registered as installed."} {
                global errorInfo
                ui_debug "$errorInfo"
                ui_error "port installed failed: $result"
                set status 1
            }
        }
    }

    set num_outdated 0
    if { [llength $ilist] > 0 } {   
        foreach i $ilist { 
        
            # Get information about the installed port
            set portname [lindex $i 0]
            set installed_version [lindex $i 1]
            set installed_revision [lindex $i 2]
            set installed_compound "${installed_version}_${installed_revision}"

            set is_active [lindex $i 4]
            if {$is_active == 0} {
                continue
            }
            set installed_epoch [lindex $i 5]

            # Get info about the port from the index
            if {[catch {set res [mportlookup $portname]} result]} {
                global errorInfo
                ui_debug "$errorInfo"
                break_softcontinue "search for portname $portname failed: $result" 1 status
            }
            if {[llength $res] < 2} {
                if {[macports::ui_isset ports_debug]} {
                    puts "$portname ($installed_compound is installed; the port was not found in the port index)"
                }
                continue
            }
            array unset portinfo
            array set portinfo [lindex $res 1]
            
            # Get information about latest available version and revision
            set latest_version $portinfo(version)
            set latest_revision 0
            if {[info exists portinfo(revision)] && $portinfo(revision) > 0} { 
                set latest_revision $portinfo(revision)
            }
            set latest_compound "${latest_version}_${latest_revision}"
            set latest_epoch 0
            if {[info exists portinfo(epoch)]} { 
                set latest_epoch $portinfo(epoch)
            }
            
            # Compare versions, first checking epoch, then version, then revision
            set comp_result [expr $installed_epoch - $latest_epoch]
            if { $comp_result == 0 } {
                set comp_result [rpm-vercomp $installed_version $latest_version]
                if { $comp_result == 0 } {
                    set comp_result [rpm-vercomp $installed_revision $latest_revision]
                }
            }
            
            # Report outdated (or, for verbose, predated) versions
            if { $comp_result != 0 } {
                            
                # Form a relation between the versions
                set flag ""
                if { $comp_result > 0 } {
                    set relation ">"
                    set flag "!"
                } else {
                    set relation "<"
                }
                
                # Emit information
                if {$comp_result < 0 || [macports::ui_isset ports_verbose]} {
                
                    if { $num_outdated == 0 && ![macports::ui_isset ports_quiet]} {
                        puts "The following installed ports are outdated:"
                    }
                    incr num_outdated

                    puts [format "%-30s %-24s %1s" $portname "$installed_compound $relation $latest_compound" $flag]
                }
                
            }
        }
        
        if { $num_outdated == 0 && ![macports::ui_isset ports_quiet]} {
            puts "No installed ports are outdated."
        }
    } elseif { $restrictedList } {
        if {![macports::ui_isset ports_quiet]} {
            puts "None of the specified ports are outdated."
        }
    } else {
        if {![macports::ui_isset ports_quiet]} {
            puts "No ports are installed."
        }
    }
    
    return $status
}


proc action_contents { action portlist opts } {
    set status 0
    if {[require_portlist portlist]} {
        return 1
    }
    foreachport $portlist {
        if { ![catch {set ilist [registry::installed $portname]} result] } {
            # set portname again since the one we were passed may not have had the correct case
            set portname [lindex [lindex $ilist 0] 0]
        }
        set files [registry::port_registered $portname]
        if { $files != 0 } {
            if { [llength $files] > 0 } {
                if {![macports::ui_isset ports_quiet]} {
                    puts "Port $portname contains:"
                }
                foreach file $files {
                    puts "  $file"
                }
            } else {
                if {![macports::ui_isset ports_quiet]} {
                    puts "Port $portname does not contain any file or is not active."
                }
            }
        } else {
            if {![macports::ui_isset ports_quiet]} {
                puts "Port $portname is not installed."
            }
        }
    }
    registry::close_file_map

    return $status
}

proc action_variants { action portlist opts } {
    global global_variations
    set status 0
    if {[require_portlist portlist]} {
        return 1
    }
    foreachport $portlist {
        if {$porturl eq ""} {
            # look up port
            if {[catch {mportlookup $portname} result]} {
                global errorInfo
                ui_debug "$errorInfo"
                break_softcontinue "lookup of portname $portname failed: $result" 1 status
            }
            if {[llength $result] < 2} {
                break_softcontinue "Port $portname not found" 1 status
            }

            array unset portinfo
            array set portinfo [lindex $result 1]

            set porturl $portinfo(porturl)
            set portdir $portinfo(portdir)
        }

        if {!([info exists options(ports_variants_index)] && $options(ports_variants_index) eq "yes")} {
            if {[catch {set mport [mportopen $porturl [array get options] [array get variations]]} result]} {
                ui_debug "$::errorInfo"
                break_softcontinue "Unable to open port: $result" 1 status
            }
            array unset portinfo
            array set portinfo [mportinfo $mport]
            mportclose $mport
            if {[info exists portdir]} {
                set portinfo(portdir) $portdir
            }
        } elseif {![info exists portinfo]} {
            ui_warn "port variants --index does not work with 'current' pseudo-port"
            continue
        }

        # set portname again since the one we were passed may not have had the correct case
        set portname $portinfo(name)

        # if this fails the port doesn't have any variants
        if {![info exists portinfo(variants)]} {
            if {![macports::ui_isset ports_quiet]} {
                puts "$portname has no variants"
            }
        } else {
            array unset vinfo
            # Use the new format if it exists.
            if {[info exists portinfo(vinfo)]} {
                array set vinfo $portinfo(vinfo)
            # Otherwise fall back to the old format.
            } elseif {[info exists portinfo(variant_desc)]} {
                array set vdescriptions $portinfo(variant_desc)
            }

            # print out all the variants
            if {![macports::ui_isset ports_quiet]} {
                puts "$portname has the variants:"
            }
            foreach v [lsort $portinfo(variants)] {
                unset -nocomplain vconflicts vdescription vrequires
                # Retrieve variants' information from the new format.
                if {[info exists vinfo]} {
                    array unset variant
                    array set variant $vinfo($v)

                    # Retrieve conflicts, description, is_default, and
                    # vrequires.
                    if {[info exists variant(conflicts)]} {
                        set vconflicts $variant(conflicts)
                    }
                    if {[info exists variant(description)]} {
                        set vdescription $variant(description)
                    }

                    # XXX Keep these varmodifiers in sync with action_info, or create a wrapper for it
                    if {[info exists variations($v)]} {
                        set varmodifier "  $variations($v)"
                    } elseif {[info exists global_variations($v)]} {
                        # selected by variants.conf, prefixed with (+)/(-)
                        set varmodifier "($global_variations($v))"
                    } elseif {[info exists variant(is_default)]} {
                        set varmodifier "\[+]"
                    } else {
                        set varmodifier "   "
                    }
                    if {[info exists variant(requires)]} {
                        set vrequires $variant(requires)
                    }
                # Retrieve variants' information from the old format,
                # which only consists of the description.
                } elseif {[info exists vdescriptions($v)]} {
                    set vdescription $vdescriptions($v)
                }

                if {[info exists vdescription]} {
                    puts [wraplabel "$varmodifier$v" [string trim $vdescription] 0 [string repeat " " [expr 5 + [string length $v]]]]
                } else {
                    puts "$varmodifier$v"
                }
                if {[info exists vconflicts]} {
                    puts "     * conflicts with [string trim $vconflicts]"
                }
                if {[info exists vrequires]} {
                    puts "     * requires [string trim $vrequires]"
                }
            }
        }
    }

    return $status
}


proc action_search { action portlist opts } {
    global private_options global_options
    set status 0
    if {![llength $portlist] && [info exists private_options(ports_no_args)] && $private_options(ports_no_args) == "yes"} {
        ui_error "You must specify a search pattern"
        return 1
    }

    # Copy global options as we are going to modify the array
    array set options [array get global_options]

    if {[info exists options(ports_search_depends)] && $options(ports_search_depends) == "yes"} {
        array unset options ports_search_depends
        set options(ports_search_depends_fetch) yes
        set options(ports_search_depends_extract) yes
        set options(ports_search_depends_build) yes
        set options(ports_search_depends_lib) yes
        set options(ports_search_depends_run) yes
    }

    # Array to hold given filters
    array set filters {}
    # Default matchstyle
    set filter_matchstyle "none"
    set filter_case no
    foreach { option } [array names options ports_search_*] {
        set opt [string range $option 13 end]

        if { $options($option) != "yes" } {
            continue
        }
        switch -- $opt {
            exact -
            glob -
            regex {
                set filter_matchstyle $opt
                continue
            }
            case-sensitive {
                set filter_case yes
                continue
            }
            line {
                continue
            }
        }

        set filters($opt) "yes"
    }
    # Set default search filter if none was given
    if { [array size filters] == 0 } {
        set filters(name) "yes"
        set filters(description) "yes"
    }

    set separator ""
    foreach portname $portlist {
        puts -nonewline $separator

        set searchstring $portname
        set matchstyle $filter_matchstyle
        if {$matchstyle == "none"} {
            # Guess if the given string was a glob expression, if not do a substring search
            if {[string first "*" $portname] == -1 && [string first "?" $portname] == -1} {
                set searchstring "*$portname*"
            }
            set matchstyle glob
        }

        set res {}
        set portfound 0
        foreach { opt } [array get filters] {
            # Map from friendly name
            set opt [map_friendly_field_names $opt]

            if {[catch {eval set matches \[mportsearch \$searchstring $filter_case $matchstyle $opt\]} result]} {
                global errorInfo
                ui_debug "$errorInfo"
                break_softcontinue "search for name $portname failed: $result" 1 status
            }

            set tmp {}
            foreach {name info} $matches {
                add_to_portlist tmp [concat [list name $name] $info]
            }
            set res [opUnion $res $tmp]
        }
        set res [portlist_sort $res]

        set joiner ""
        foreach info $res {
            array unset portinfo
            array set portinfo $info

            # XXX is this the right place to verify an entry?
            if {![info exists portinfo(name)]} {
                puts stderr "Invalid port entry, missing portname"
                continue
            }
            if {![info exists portinfo(description)]} {
                puts stderr "Invalid port entry for $portinfo(name), missing description"
                continue
            }
            if {![info exists portinfo(version)]} {
                puts stderr "Invalid port entry for $portinfo(name), missing version"
                continue
            }

            if {[macports::ui_isset ports_quiet]} {
                puts $portinfo(name)
            } else {
                if {[info exists options(ports_search_line)]
                        && $options(ports_search_line) == "yes"} {
                    puts "$portinfo(name)\t$portinfo(version)\t$portinfo(categories)\t$portinfo(description)"
                } else {
                    puts -nonewline $joiner

                    puts -nonewline "$portinfo(name) @$portinfo(version)"
                    if {[info exists portinfo(categories)]} {
                        puts -nonewline " ([join $portinfo(categories) ", "])"
                    }
                    puts ""
                    puts [wrap [join $portinfo(description)] 0 [string repeat " " 4]]
                }
            }

            set joiner "\n"
            set portfound 1
        }
        if { !$portfound } {
            if {![macports::ui_isset ports_quiet]} {
                ui_msg "No match for $portname found"
            }
        } elseif {[llength $res] > 1} {
            if {(![info exists global_options(ports_search_line)]
                    || $global_options(ports_search_line) != "yes")
                    && ![macports::ui_isset ports_quiet]} {
                ui_msg "\nFound [llength $res] ports."
            }
        }

        set separator "--\n"
    }

    array unset options
    array unset filters

    return $status
}


proc action_list { action portlist opts } {
    global private_options
    set status 0
    
    # Default to list all ports if no portnames are supplied
    if { ![llength $portlist] && [info exists private_options(ports_no_args)] && $private_options(ports_no_args) == "yes"} {
        add_to_portlist portlist [list name "-all-"]
    }
    
    foreachport $portlist {
        if {$portname == "-all-"} {
            set search_string ".+"
        } else {
            set search_string [regex_pat_sanitize $portname]
        }
        
        if {[catch {set res [mportsearch ^$search_string\$ no]} result]} {
            global errorInfo
            ui_debug "$errorInfo"
            break_softcontinue "search for portname $search_string failed: $result" 1 status
        }

        foreach {name array} $res {
            array unset portinfo
            array set portinfo $array
            set outdir ""
            if {[info exists portinfo(portdir)]} {
                set outdir $portinfo(portdir)
            }
            puts [format "%-30s @%-14s %s" $portinfo(name) $portinfo(version) $outdir]
        }
    }
    
    return $status
}


proc action_echo { action portlist opts } {
    # Simply echo back the port specs given to this command
    foreachport $portlist {
        set opts {}
        foreach { key value } [array get options] {
            lappend opts "$key=$value"
        }
        
        set composite_version [composite_version $portversion [array get variations] 1]
        if { $composite_version != "" } {
            set ver_field "@$composite_version"
        } else {
            set ver_field ""
        }
        puts [format "%-30s %s %s" $portname $ver_field  [join $opts " "]]
    }
    
    return 0
}


proc action_portcmds { action portlist opts } {
    # Operations on the port's directory and Portfile
    global env boot_env
    global current_portdir

    array set local_options $opts
    
    set status 0
    if {[require_portlist portlist]} {
        return 1
    }
    foreachport $portlist {
        # If we have a url, use that, since it's most specific, otherwise try to map the portname to a url
        if {$porturl == ""} {
        
            # Verify the portname, getting portinfo to map to a porturl
            if {[catch {set res [mportlookup $portname]} result]} {
                global errorInfo
                ui_debug "$errorInfo"
                break_softcontinue "lookup of portname $portname failed: $result" 1 status
            }
            if {[llength $res] < 2} {
                break_softcontinue "Port $portname not found" 1 status
            }
            array set portinfo [lindex $res 1]
            set porturl $portinfo(porturl)
        }
        
        
        # Calculate portdir, porturl, and portfile from initial porturl
        set portdir [file normalize [macports::getportdir $porturl]]
        set porturl "file://${portdir}";    # Rebuild url so it's fully qualified
        set portfile "${portdir}/Portfile"
        
        # Now execute the specific action
        if {[file readable $portfile]} {
            switch -- $action {
                cat {
                    # Copy the portfile to standard output
                    set f [open $portfile RDONLY]
                    while { ![eof $f] } {
                        puts -nonewline [read $f 4096]
                    }
                    close $f
                }
                
                ed - edit {
                    # Edit the port's portfile with the user's editor
                    
                    # Restore our entire environment from start time.
                    # We need it to evaluate the editor, and the editor
                    # may want stuff from it as well, like TERM.
                    array unset env_save; array set env_save [array get env]
                    array unset env *; unsetenv *; array set env [array get boot_env]
                    
                    # Find an editor to edit the portfile
                    set editor ""
                    if {[info exists local_options(ports_edit_editor)]} {
                        set editor [join $local_options(ports_edit_editor)]
                    } elseif {[info exists local_options(ports_ed_editor)]} {
                        set editor [join $local_options(ports_ed_editor)]
                    } else {
                        foreach ed { VISUAL EDITOR } {
                            if {[info exists env($ed)]} {
                                set editor $env($ed)
                                break
                            }
                        }
                    }
                    
                    # Invoke the editor, with a reasonable canned default.
                    if { $editor == "" } { set editor "/usr/bin/vi" }
                    if {[catch {eval exec >/dev/stdout </dev/stdin $editor $portfile} result]} {
                        global errorInfo
                        ui_debug "$errorInfo"
                        break_softcontinue "unable to invoke editor $editor: $result" 1 status
                    }
                    
                    # Restore internal MacPorts environment
                    array unset env *; unsetenv *; array set env [array get env_save]
                }

                dir {
                    # output the path to the port's directory
                    puts $portdir
                }

                work {
                    # output the path to the port's work directory
                    set workpath [macports::getportworkpath_from_portdir $portdir]
                    if {[file exists $workpath]} {
                        puts $workpath
                    }
                }

                cd {
                    # Change to the port's directory, making it the default
                    # port for any future commands
                    set current_portdir $portdir
                }

                url {
                    # output the url of the port's directory, suitable to feed back in later as a port descriptor
                    puts $porturl
                }

                file {
                    # output the path to the port's portfile
                    puts $portfile
                }

                gohome {
                    set homepage ""

                    # Get the homepage as read from PortIndex
                    if {[info exists portinfo(homepage)]} {
                        set homepage $portinfo(homepage)
                    }

                    # If not available, get the homepage for the port by opening the Portfile
                    if {$homepage == "" && ![catch {set ctx [mportopen $porturl]} result]} {
                        array set portinfo [mportinfo $ctx]
                        if {[info exists portinfo(homepage)]} {
                            set homepage $portinfo(homepage)
                        }
                        mportclose $ctx
                    }

                    # Try to open a browser to the homepage for the given port
                    if { $homepage != "" } {
                        system "${macports::autoconf::open_path} '$homepage'"
                    } else {
                        ui_error [format "No homepage for %s" $portname]
                    }
                }
            }
        } else {
            break_softcontinue "Could not read $portfile" 1 status
        }
    }
    
    return $status
}


proc action_sync { action portlist opts } {
    global global_options

    set status 0
    if {[catch {mportsync [array get global_options]} result]} {
        global errorInfo
        ui_debug "$errorInfo"
        ui_msg "port sync failed: $result"
        set status 1
    }
    
    return $status
}


proc action_target { action portlist opts } {
    global global_variations
    set status 0
    if {[require_portlist portlist]} {
        return 1
    }
    foreachport $portlist {
        set target $action

        # If we have a url, use that, since it's most specific
        # otherwise try to map the portname to a url
        if {$porturl == ""} {
            # Verify the portname, getting portinfo to map to a porturl
            if {[catch {set res [mportlookup $portname]} result]} {
                global errorInfo
                ui_debug "$errorInfo"
                break_softcontinue "lookup of portname $portname failed: $result" 1 status
            }
            if {[llength $res] < 2} {
                # don't error for ports that are installed but not in the tree
                if {[registry::entry_exists_for_name $portname]} {
                    ui_warn "Skipping $portname (not in the ports tree)"
                    continue
                } else {
                    break_softcontinue "Port $portname not found" 1 status
                }
            }
            array unset portinfo
            array set portinfo [lindex $res 1]
            set porturl $portinfo(porturl)
        }
        
        # Add any global_variations to the variations
        # specified for the port
        foreach { variation value } [array get global_variations] {
            if { ![info exists variations($variation)] } {
                set variations($variation) $value
            }
        }
        # Filter out implicit variants from the explicitly set/unset variants.
        # Except we need to keep them for some targets to work right...
        switch -exact $target {
            distfiles -
            mirror {}
            default {
                set variationslist [mport_filtervariants [array get variations] yes]
                array unset variations
                array set variations $variationslist
            }
        }

        # If version was specified, save it as a version glob for use
        # in port actions (e.g. clean).
        if {[string length $portversion]} {
            set options(ports_version_glob) $portversion
        }
        if {[catch {set workername [mportopen $porturl [array get options] [array get variations]]} result]} {
            global errorInfo
            ui_debug "$errorInfo"
            break_softcontinue "Unable to open port: $result" 1 status
        }
        if {[catch {set result [mportexec $workername $target]} result]} {
            global errorInfo
            mportclose $workername
            ui_debug "$errorInfo"
            break_softcontinue "Unable to execute port: $result" 1 status
        }

        mportclose $workername
        
        # Process any error that wasn't thrown and handled already
        if {$result} {
            break_softcontinue "Status $result encountered during processing." 1 status
        }
    }
    
    return $status
}


proc action_exit { action portlist opts } {
    # Return a semaphore telling the main loop to quit
    return -999
}


##########################################
# Command Parsing
##########################################
proc moreargs {} {
    global cmd_argn cmd_argc
    return [expr {$cmd_argn < $cmd_argc}]
}


proc lookahead {} {
    global cmd_argn cmd_argc cmd_argv
    if {$cmd_argn < $cmd_argc} {
        return [lindex $cmd_argv $cmd_argn]
    } else {
        return _EOF_
    }
}


proc advance {} {
    global cmd_argn
    incr cmd_argn
}


proc match s {
    if {[lookahead] == $s} {
        advance
        return 1
    }
    return 0
}

# action_array specifies which action to run on the given command
# and if the action wants an expanded portlist.
# The value is a list of the form {action expand},
# where action is a string and expand a value:
#   0 none        Does not expect any text argument
#   1 strings     Expects some strings as text argument
#   2 ports       Wants an expanded list of ports as text argument
# Use action_args_const to translate them
global action_array
proc action_args_const {arg} {
    switch -- $arg {
        none {
            return 0
        }
        strings {
            return 1
        }
        default -
        ports {
            return 2
        }
    }
}
array set action_array [list \
    usage          [list action_usage           [action_args_const strings]] \
    help           [list action_help            [action_args_const strings]] \
    \
    echo           [list action_echo            [action_args_const ports]] \
    \
    info           [list action_info            [action_args_const ports]] \
    notes          [list action_notes           [action_args_const ports]] \
    provides       [list action_provides        [action_args_const strings]] \
    installimage   [list action_installimage    [action_args_const strings]] \
    \
    activate       [list action_activate        [action_args_const ports]] \
    deactivate     [list action_deactivate      [action_args_const ports]] \
    \
    select         [list action_select          [action_args_const strings]] \
    \
    sync           [list action_sync            [action_args_const none]] \
    selfupdate     [list action_selfupdate      [action_args_const none]] \
    \
    upgrade        [list action_upgrade         [action_args_const ports]] \
    \
    version        [list action_version         [action_args_const none]] \
    platform       [list action_platform        [action_args_const none]] \
    \
    uninstall      [list action_uninstall       [action_args_const ports]] \
    \
    installed      [list action_installed       [action_args_const ports]] \
    outdated       [list action_outdated        [action_args_const ports]] \
    contents       [list action_contents        [action_args_const ports]] \
    dependents     [list action_dependents      [action_args_const ports]] \
    deps           [list action_info            [action_args_const ports]] \
    variants       [list action_variants        [action_args_const ports]] \
    \
    search         [list action_search          [action_args_const strings]] \
    list           [list action_list            [action_args_const ports]] \
    \
    ed             [list action_portcmds        [action_args_const ports]] \
    edit           [list action_portcmds        [action_args_const ports]] \
    cat            [list action_portcmds        [action_args_const ports]] \
    dir            [list action_portcmds        [action_args_const ports]] \
    work           [list action_portcmds        [action_args_const ports]] \
    cd             [list action_portcmds        [action_args_const ports]] \
    url            [list action_portcmds        [action_args_const ports]] \
    file           [list action_portcmds        [action_args_const ports]] \
    gohome         [list action_portcmds        [action_args_const ports]] \
    \
    fetch          [list action_target          [action_args_const ports]] \
    checksum       [list action_target          [action_args_const ports]] \
    extract        [list action_target          [action_args_const ports]] \
    patch          [list action_target          [action_args_const ports]] \
    configure      [list action_target          [action_args_const ports]] \
    build          [list action_target          [action_args_const ports]] \
    imagefile      [list action_target          [action_args_const ports]] \
    destroot       [list action_target          [action_args_const ports]] \
    install        [list action_target          [action_args_const ports]] \
    clean          [list action_target          [action_args_const ports]] \
    test           [list action_target          [action_args_const ports]] \
    lint           [list action_target          [action_args_const ports]] \
    submit         [list action_target          [action_args_const ports]] \
    trace          [list action_target          [action_args_const ports]] \
    livecheck      [list action_target          [action_args_const ports]] \
    distcheck      [list action_target          [action_args_const ports]] \
    mirror         [list action_target          [action_args_const ports]] \
    load           [list action_target          [action_args_const ports]] \
    unload         [list action_target          [action_args_const ports]] \
    distfiles      [list action_target          [action_args_const ports]] \
    \
    dmg            [list action_target          [action_args_const ports]] \
    mdmg           [list action_target          [action_args_const ports]] \
    dpkg           [list action_target          [action_args_const ports]] \
    mpkg           [list action_target          [action_args_const ports]] \
    pkg            [list action_target          [action_args_const ports]] \
    portpkg        [list action_target          [action_args_const ports]] \
    rpm            [list action_target          [action_args_const ports]] \
    srpm           [list action_target          [action_args_const ports]] \
    \
    quit           [list action_exit            [action_args_const none]] \
    exit           [list action_exit            [action_args_const none]] \
]

proc find_action_proc { action } {
    global action_array
    
    set action_proc ""
    if { [info exists action_array($action)] } {
        set action_proc [lindex $action_array($action) 0]
    }
    
    return $action_proc
}

# Returns whether an action expects text arguments at all,
# expects text arguments or wants an expanded list of ports
# Return value:
#   0 none        Does not expect any text argument
#   1 strings     Expects some strings as text argument
#   2 ports       Wants an expanded list of ports as text argument
# Use action_args_const to translate them
proc action_needs_portlist { action } {
    global action_array

    set ret 0
    if {[info exists action_array($action)]} {
        set ret [lindex $action_array($action) 1]
    }

    return $ret
}

# cmd_opts_array specifies which arguments the commands accept
# Commands not listed here do not accept any arguments
# Syntax if {option argn}
# Where option is the name of the option and argn specifies how many arguments
# this argument takes
global cmd_opts_array
array set cmd_opts_array {
    edit        {{editor 1}}
    ed          {{editor 1}}
    info        {category categories depends_fetch depends_extract
                 depends_build depends_lib depends_run
                 depends description epoch fullname heading homepage index license
                 line long_description
                 maintainer maintainers name platform platforms portdir pretty
                 revision variant variants version}
    search      {case-sensitive category categories depends_fetch
                 depends_extract depends_build depends_lib depends_run
                 depends description epoch exact glob homepage line
                 long_description maintainer maintainers name platform
                 platforms portdir regex revision variant variants version}
    selfupdate  {nosync}
    uninstall   {follow-dependents}
    variants    {index}
    clean       {all dist work}
    mirror      {new}
    lint        {nitpick}
    select      {list set show}
}

global cmd_implied_options
array set cmd_implied_options {
    deps   {ports_info_fullname yes ports_info_depends yes ports_info_pretty yes}
}
                                 

##
# Checks whether the given option is valid
#
# œparam action for which action
# @param option the option to check
# @param upoptargc reference to upvar for storing the number of arguments for
#                  this option
proc cmd_option_exists { action option {upoptargc ""}} {
    global cmd_opts_array
    upvar 1 $upoptargc optargc

    # This could be so easy with lsearch -index,
    # but that's only available as of Tcl 8.5

    if {![info exists cmd_opts_array($action)]} {
        return 0
    }

    foreach item $cmd_opts_array($action) {
        if {[llength $item] == 1} {
            set name $item
            set argc 0
        } else {
            set name [lindex $item 0]
            set argc [lindex $item 1]
        }

        if {$name == $option} {
            set optargc $argc
            return 1
        }
    }

    return 0
}

# Parse global options
#
# Note that this is called several times:
#   (1) Initially, to parse options that will be constant across all commands
#       (options that come prior to any command, frozen into global_options_base)
#   (2) Following each command (to parse options that will be unique to that command
#       (the global_options array is reset to global_options_base prior to each command)
#
proc parse_options { action ui_options_name global_options_name } {
    upvar $ui_options_name ui_options
    upvar $global_options_name global_options
    global cmdname cmd_opts_array
    
    while {[moreargs]} {
        set arg [lookahead]
        
        if {[string index $arg 0] != "-"} {
            break
        } elseif {[string index $arg 1] == "-"} {
            # Process long arguments
            switch -- $arg {
                -- { # This is the options terminator; do no further option processing
                    advance; break
                }
                default {
                    set key [string range $arg 2 end]
                    set kargc 0
                    if {![cmd_option_exists $action $key kargc]} {
                        return -code error "${action} does not accept --${key}"
                    }
                    if {$kargc == 0} {
                        set global_options(ports_${action}_${key}) yes
                    } else {
                        set args {}
                        while {[moreargs] && $kargc > 0} {
                            advance
                            lappend args [lookahead]
                            set kargc [expr $kargc - 1]
                        }
                        if {$kargc > 0} {
                            return -code error "--${key} expects [expr $kargc + [llength $args]] parameters!"
                        }
                        set global_options(ports_${action}_${key}) $args
                    }
                }
            }
        } else {
            # Process short arg(s)
            set opts [string range $arg 1 end]
            foreach c [split $opts {}] {
                switch -- $c {
                    v {
                        set ui_options(ports_verbose) yes
                    }
                    d {
                        set ui_options(ports_debug) yes
                        # debug implies verbose
                        set ui_options(ports_verbose) yes
                    }
                    q {
                        set ui_options(ports_quiet) yes
                        set ui_options(ports_verbose) no
                        set ui_options(ports_debug) no
                    }
                    p {
                        # Ignore errors while processing within a command
                        set ui_options(ports_processall) yes
                    }
                    x {
                        # Exit with error from any command while in batch/interactive mode
                        set ui_options(ports_exit) yes
                    }

                    f {
                        set global_options(ports_force) yes
                    }
                    o {
                        set global_options(ports_ignore_older) yes
                    }
                    n {
                        set global_options(ports_nodeps) yes
                    }
                    u {
                        set global_options(port_uninstall_old) yes
                    }
                    R {
                        set global_options(ports_do_dependents) yes
                    }
                    c {
                        set global_options(ports_autoclean) yes
                    }
                    k {
                        set global_options(ports_autoclean) no
                    }
                    t {
                        set global_options(ports_trace) yes
                    }
                    y {
                        set global_options(ports_dryrun) yes
                    }
                    F {
                        # Name a command file to process
                        advance
                        if {[moreargs]} {
                            lappend ui_options(ports_commandfiles) [lookahead]
                        }
                    }
                    D {
                        advance
                        if {[moreargs]} {
                            cd [lookahead]
                        }
                        break
                    }
                    default {
                        print_usage; exit 1
                    }
                }
            }
        }

        advance
    }
}


proc process_cmd { argv } {
    global cmd_argc cmd_argv cmd_argn
    global global_options global_options_base private_options ui_options
    global current_portdir
    global cmd_implied_options
    set cmd_argv $argv
    set cmd_argc [llength $argv]
    set cmd_argn 0

    set action_status 0

    # Process an action if there is one
    while {$action_status == 0 && [moreargs]} {
        set action [lookahead]
        advance
        
        # Handle command separator
        if { $action == ";" } {
            continue
        }
        
        # Handle a comment
        if { [string index $action 0] == "#" } {
            while { [moreargs] } { advance }
            break
        }
        
        # Always start out processing an action in current_portdir
        cd $current_portdir
        
        # Reset global_options from base before each action, as we munge it just below...
        array unset global_options
        array set global_options $global_options_base
        
        if {[info exists cmd_implied_options($action)]} {
            array set global_options $cmd_implied_options($action)
        }

        # Find an action to execute
        set action_proc [find_action_proc $action]
        if { $action_proc == "" } {
            puts "Unrecognized action \"$action\""
            set action_status 1
            break
        }

        # Parse options that will be unique to this action
        # (to avoid abiguity with -variants and a default port, either -- must be
        # used to terminate option processing, or the pseudo-port current must be specified).
        if {[catch {parse_options $action ui_options global_options} result]} {
            global errorInfo
            ui_debug "$errorInfo"
            ui_error $result
            set action_status 1
            break
        }

        # What kind of arguments does the command expect?
        set expand [action_needs_portlist $action]

        # Parse action arguments, setting a special flag if there were none
        # We otherwise can't tell the difference between arguments that evaluate
        # to the empty set, and the empty set itself.
        set portlist {}
        switch -- [lookahead] {
            ;       -
            _EOF_ {
                set private_options(ports_no_args) yes
            }
            default {
                if {[action_args_const none] == $expand} {
                    ui_error "$action does not accept string arguments"
                    set action_status 1
                    break
                } elseif {[action_args_const strings] == $expand} {
                    while { [moreargs] && ![match ";"] } {
                        lappend portlist [lookahead]
                        advance
                    }
                } elseif {[action_args_const ports] == $expand} {
                    # Parse port specifications into portlist
                    if {![portExpr portlist]} {
                        ui_error "Improper expression syntax while processing parameters"
                        set action_status 1
                        break
                    }
                }
            }
        }
        
        # execute the action
        set action_status [$action_proc $action $portlist [array get global_options]]

        # semaphore to exit
        if {$action_status == -999} break

        # If we're not in exit mode then ignore the status from the command
        if { ![macports::ui_isset ports_exit] } {
            set action_status 0
        }
    }
    
    return $action_status
}


proc complete_portname { text state } { 
    global complete_choices complete_position
    
    if {$state == 0} {
        set complete_position 0
        set complete_choices {}

        # Build a list of ports with text as their prefix
        if {[catch {set res [mportsearch "${text}*" false glob]} result]} {
            global errorInfo
            ui_debug "$errorInfo"
            fatal "search for portname $pattern failed: $result"
        }
        foreach {name info} $res {
            lappend complete_choices $name
        }
    }
    
    set word [lindex $complete_choices $complete_position]
    incr complete_position
    
    return $word
}


proc complete_action { text state } {   
    global action_array
    global complete_choices complete_position

    if {$state == 0} {
        set complete_position 0
        set complete_choices [array names action_array "[string tolower $text]*"]
    }

    set word [lindex $complete_choices $complete_position]
    incr complete_position

    return $word
}


proc attempt_completion { text word start end } {
    # If the word starts with '~', or contains '.' or '/', then use the build-in
    # completion to complete the word
    if { [regexp {^~|[/.]} $word] } {
        return ""
    }

    # Decide how to do completion based on where we are in the string
    set prefix [string range $text 0 [expr $start - 1]]
    
    # If only whitespace characters preceed us, or if the
    # previous non-whitespace character was a ;, then we're
    # an action (the first word of a command)
    if { [regexp {(^\s*$)|(;\s*$)} $prefix] } {
        return complete_action
    }
    
    # Otherwise, do completion on portname
    return complete_portname
}


proc get_next_cmdline { in out use_readline prompt linename } {
    upvar $linename line
    
    set line ""
    while { $line == "" } {

        if {$use_readline} {
            set len [readline read -attempted_completion attempt_completion line $prompt]
        } else {
            puts -nonewline $out $prompt
            flush $out
            set len [gets $in line]
        }

        if { $len < 0 } {
            return -1
        }
        
        set line [string trim $line]

        if { $use_readline && $line != "" } {
            rl_history add $line
        }
    }
    
    return [llength $line]
}


proc process_command_file { in } {
    global current_portdir

    # Initialize readline
    set isstdin [string match $in "stdin"]
    set name "port"
    set use_readline [expr $isstdin && [readline init $name]]
    set history_file [file normalize "${macports::macports_user_dir}/history"]

    # Read readline history
    if {$use_readline && [file isdirectory $macports::macports_user_dir]} {
        rl_history read $history_file
        rl_history stifle 100
    }

    # Be noisy, if appropriate
    set noisy [expr $isstdin && ![macports::ui_isset ports_quiet]]
    if { $noisy } {
        puts "MacPorts [macports::version]"
        puts "Entering interactive mode... (\"help\" for help, \"quit\" to quit)"
    }

    # Main command loop
    set exit_status 0
    while { $exit_status == 0 } {

        # Calculate our prompt
        if { $noisy } {
            set shortdir [eval file join [lrange [file split $current_portdir] end-1 end]]
            set prompt "\[$shortdir\] > "
        } else {
            set prompt ""
        }

        # Get a command line
        if { [get_next_cmdline $in stdout $use_readline $prompt line] <= 0  } {
            puts ""
            break
        }

        # Process the command
        set exit_status [process_cmd $line]
        
        # Check for semaphore to exit
        if {$exit_status == -999} break
        
        # Ignore status unless we're in error-exit mode
        if { ![macports::ui_isset ports_exit] } {
            set exit_status 0
        }
    }

    # Create macports user directory if it does not exist yet
    if {$use_readline && ![file isdirectory $macports::macports_user_dir]} {
        file mkdir $macports::macports_user_dir
    }
    # Save readine history
    if {$use_readline && [file isdirectory $macports::macports_user_dir]} {
        rl_history write $history_file
    }

    # Say goodbye
    if { $noisy } {
        puts "Goodbye"
    }

    return $exit_status
}


proc process_command_files { filelist } {
    set exit_status 0

    # For each file in the command list, process commands
    # in the file
    foreach file $filelist {
        if {$file == "-"} {
            set in stdin
        } else {
            if {[catch {set in [open $file]} result]} {
                fatal "Failed to open command file; $result"
            }
        }

        set exit_status [process_command_file $in]

        if {$in != "stdin"} {
            close $in
        }

        # Check for semaphore to exit
        if {$exit_status == -999} {
            set exit_status 0
            break
        }

        # Ignore status unless we're in error-exit mode
        if { ![macports::ui_isset ports_exit] } {
            set exit_status 0
        }
    }

    return $exit_status
}


##########################################
# Main
##########################################

# Global arrays passed to the macports1.0 layer
array set ui_options        {}
array set global_options    {}
array set global_variations {}

# Global options private to this script
array set private_options {}

# Make sure we get the size of the terminal
# We do this here to save it in the boot_env, in case we determined it manually
term_init_size

# Save off a copy of the environment before mportinit monkeys with it
global env boot_env
array set boot_env [array get env]

global argv0
global cmdname
set cmdname [file tail $argv0]

# Setp cmd_argv to match argv
global argc argv
global cmd_argc cmd_argv cmd_argn
set cmd_argv $argv
set cmd_argc $argc
set cmd_argn 0

# If we've been invoked as portf, then the first argument is assumed
# to be the name of a command file (i.e., there is an implicit -F
# before any arguments).
if {[moreargs] && $cmdname == "portf"} {
    lappend ui_options(ports_commandfiles) [lookahead]
    advance
}

# Parse global options that will affect all subsequent commands
if {[catch {parse_options "global" ui_options global_options} result]} {
    puts "Error: $result"
    print_usage
    exit 1
}

# Get arguments remaining after option processing
set remaining_args [lrange $cmd_argv $cmd_argn end]

# Initialize mport
# This must be done following parse of global options, as some options are
# evaluated by mportinit.
if {[catch {mportinit ui_options global_options global_variations} result]} {
    global errorInfo
    puts "$errorInfo"
    fatal "Failed to initialize MacPorts, $result"
}

# If we have no arguments remaining after option processing then force
# interactive mode
if { [llength $remaining_args] == 0 && ![info exists ui_options(ports_commandfiles)] } {
    lappend ui_options(ports_commandfiles) -
}

# Set up some global state for our code
global current_portdir
set current_portdir [pwd]

# Freeze global_options into global_options_base; global_options
# will be reset to global_options_base prior to processing each command.
global global_options_base
set global_options_base [array get global_options]

# First process any remaining args as action(s)
set exit_status 0
if { [llength $remaining_args] > 0 } {

    # If there are remaining arguments, process those as a command

    # Exit immediately, by default, unless we're going to be processing command files
    if {![info exists ui_options(ports_commandfiles)]} {
        set ui_options(ports_exit) yes
    }
    set exit_status [process_cmd $remaining_args]
}

# Process any prescribed command files, including standard input
if { $exit_status == 0 && [info exists ui_options(ports_commandfiles)] } {
    set exit_status [process_command_files $ui_options(ports_commandfiles)]
}

# Return with exit_status
exit $exit_status<|MERGE_RESOLUTION|>--- conflicted
+++ resolved
@@ -1823,11 +1823,7 @@
     }
     foreachport $portlist {
         if {![macports::global_option_isset ports_dryrun]} {
-<<<<<<< HEAD
             if { [catch {registry::activate $portname [composite_version $portversion [array get variations]] [array get options]} result] } {
-=======
-            if { [catch {portimage::activate $portname [composite_version $portversion [array get variations]] [array get options]} result] } {
->>>>>>> 4176296a
                 global errorInfo
                 ui_debug "$errorInfo"
                 break_softcontinue "port activate failed: $result" 1 status
@@ -1848,11 +1844,7 @@
     }
     foreachport $portlist {
         if {![macports::global_option_isset ports_dryrun]} {
-<<<<<<< HEAD
             if { [catch {registry::deactivate $portname [composite_version $portversion [array get variations]] [array get options]} result] } {
-=======
-            if { [catch {portimage::deactivate $portname [composite_version $portversion [array get variations]] [array get options]} result] } {
->>>>>>> 4176296a
                 global errorInfo
                 ui_debug "$errorInfo"
                 break_softcontinue "port deactivate failed: $result" 1 status
