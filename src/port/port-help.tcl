--- conflicted
+++ resolved
@@ -329,7 +329,6 @@
 Marks each of the given ports as unrequested
 }
 
-<<<<<<< HEAD
 set porthelp(stats) {
 Returns the information that will be submitted to MacPorts if you choose to 
 participate in the usage statistics collection program.
@@ -349,12 +348,6 @@
 port stats submit 
 }
 
-set porthelp(submit) {
-Submit a port to the MacPorts Web Application (unimplemented)
-}
-
-=======
->>>>>>> 34caa134
 set porthelp(sync) {
 Synchronize the set of Portfiles
 }
